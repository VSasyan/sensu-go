# Changelog
All notable changes to this project will be documented in this file.

The format is based on [Keep a Changelog](http://keepachangelog.com/en/1.0.0/)
and this project adheres to [Semantic
Versioning](http://semver.org/spec/v2.0.0.html).

## Unreleased

### Added
- Added the secrets provider interface and secrets provider manager to be used
by commercial secrets providers. Implemented for checks, mutators, and handlers.
- Added the `secrets` field to checks, mutators, and handlers.
- Added the `keepalive-handlers` configuration flag on the agent to specify the
entity's keepalive handlers.
- Added `event.entity.name` as a supported field selector.

### Fixed
<<<<<<< HEAD
- Fixed a memory leak in the entity cache.
- [Web] Labels with links can now be followed.
- [Web] Fixed a inconsistent crash that occurred in Firefox browsers.
- [Web] Fixed bug where event history was duplicated in the event timeline
chart.
- Fixed a bug where `sensuctl entity delete` was not returning an error
when attempting to delete a non-existent entity.
- sensuctl command assets installed via Bonsai will now use the "sensuctl"
namespace.
=======
- Fixed a memory leak in the entity cache
- Users with implicit permissions to a namespace can now display resources
within that namespace via the Web UI.
- Explicit access to namespaces can only be granted via cluster-wide RBAC
resources.
- Split rules ClusterRole and Role verbs, resources and resource names on comma.
- Add support for the `--format` flag in the `sensuctl command list` subcommand.
- Namespace can be ommited from event when performing an HTTP POST request to
the `/events` endpoint.
- Fixed a bug where failing check TTL events could occur event if keepalive
failures had already occurred.
>>>>>>> 0c3749e5

## [5.16.1] - 2019-12-18

### Fixed
- Initialize the sensu_go_events_processed counter with the `success` label so
it's always displayed.
- Fixed a performance regression that was introduced in 5.15.0, which would
cause the API to timeout past 20k agent sessions.

## [5.16.0] - 2019-12-11

### Added
- Display the JWT expiration Unix timestamp in `sensuctl config view`.
- Added the 'sensu-backend init' subcommand.
- Added a new flag, --etcd-client-urls, which should be used with sensu-backend
when it is not operating as an etcd member. The flag is also used by the new
sensu-backend init tool.
- Added the cluster's distribution to Tessen data.
- Added a new field, ClusterIDHex, to the ClusterHealth datatype.
- Added the `--etcd-discovery` and `--etcd-discovery-srv` flags to
`sensu-backend`. These are used to take advantage of the embedded etcd's
auto-discovery features.
- Added `--keepalive-critical-timeout` to define the time after which a
critical keepalive event should be created for an agent.
- Added `--keepalive-warning-timeout` which is an alias of `--keepalive-timeout`
for backwards compatibility.

### Fixed
- Add a timeout to etcd requests when retrieving the nodes health.
- Show the correct default value for the format flag in `sensuctl dump` help
usage.
- Installing sensuctl commands via Bonsai will now check for correct labels
before checking if the asset has 1 or more builds.
- Listing assets with no results returns an empty array.
- Fixed a panic that could occur when creating resources in a namespace that
does not exist.
- [Web] Links to documentation now point to the version of the product being run
instead of the latest; helpful when running an older version of Sensu.
- Fixed issue where keepalive events and events created through the agent's
socket interface could be missing a namespace.
- Fixed an issue where 'sensuctl cluster health' would hang indefinitely.
- Fixed several issues around the metadata of resources encoded using the
wrapped-json format, where the metadata would go missing when listing
resources or prevent resources from being created.

### Changed
- The backend will no longer automatically be seeded with a default admin
username and password. Users will need to run 'sensu-backend init' on every
new installation.
- Several deprecated flags were removed from sensu-backend.
- [Web] Changes to navigation. The app bar has been replaced by an omnipresent
drawer increasing the available space for content. Additionally, each page now
includes breadcrumbs.
- [Web] Switching namespaces is easier than ever, with the new and improved
switcher. The new component can be accessed from the drawer or with the shortcut
ctrl+k. For those with many namespaces the switcher now includes fuzzy search
and improved keyboard navigation.
- 'sensuctl cluster health' will now use a 3s timeout when gathering cluster
health information.
- 'sensuctl cluster health' now collects cluster health information concurrently.

## [5.15.0] - 2019-11-18

### Fixed
- Added better error logging for mutator execution.
- Fixed the order of flap detection weighting for checks.
- The pprof server now only binds to localhost.

### Added
- Added the `APIKey` resource and HTTP API support for POST, GET, and DELETE.
- Added sensuctl commands to manage the `APIKey` resource.
- Added support for api keys to be used in api authentication.
- Added support for sensu-backend service environment variables.
- Added support for timezones in check cron strings.
- Added support for extending sensuctl support with commands.

### Changed
- Moved `corev2.BonsaiAsset` to `bonsai.Asset` and moved
`corev2.OutdatedBonsaiAsset` to `bonsai.OutdatedAsset` along with subsequent
bonsai package refactors.
- Colons and periods are now allowed to be used in all resource names, with
the exception of users.

## [5.14.2] - 2019-11-04

### Changed
- Upgraded etcd to 3.3.17
- Listing namespaces is now done implicitly based on access to resources within
a namespace. Users will no longer be able to list all namespaces by default, in
new installations. Existing installations will function as before. Operators can
change to the new behaviour, by modifying the system:user role.

### Fixed
- As a result of upgrading etcd, TLS etcd clients that lose their connection will
successfully reconnect when using --no-embed-etcd.
- Check TTL switches are now correctly buried when associated events and entities
are deleted.
- Keepalive switches are now correctly buried when the keepalive event is deleted.
- Sensu now uses far fewer leases for keepalives and check TTLs, resulting in a
stability improvement for most deployments.
- Fixed a minor UX issue in interactive filter commands in sensuctl.
- Silences now successfully apply to proxy entities where the check doesn't contain
  the same subscriptions as the entity (#3356)

## [5.14.1] - 2019-10-16

### Added
- Added prometheus gauges for check schedulers.

### Fixed
- Opening an already open Bolt database should not cause sensu-agent to hang
indefinitely.
- [CLI] Dump multiple types as YAML to a file would print separator STDOUT
instead of specified file
- Fixed a bug where Sensu would crash with a panic due to a send on a closed channel.

## [5.14.0] - 2019-10-08

### Added
- [Web] Added an additional option to the error dialog allowing users to
completely wipe the application's persisted state; in lieu of them having to
manually wipe their local / session storage. This may help in the rare cases
where something in said state is leading to an uncaught exception.
- [Web] For operating systems with support for selecting a preferred light /dark
theme, the application now respects the system preference by default.
- sensuctl dump can now list the types of supported resources with --types.
- Added the `sensu_agent_version` field to the `Entity` resource, which reflects
the Sensu semver version of the agent entity.
- Added the `--etcd-heartbeat-interval` and `--etcd-election-timeout` flags to
`sensu-backend`

### Changed
- [Web] Github is not always the best place for feature requests and discussion,
as such we've changed CTA for feedback to point to Discourse instead of the
web repository's issues page.
- [Web] When a user lands on a page inside a namespace that no longer exists or
they do not have access to, the drawer is now opened so that namespace switcher
is front and center. Hopefully this should reduce any confusion around next
steps.
- Support agent TLS authentication, usable with a licensed sensu-backend.
- Updated Go version from 1.12.3 to 1.13.1.
- [GraphQL] `putWrapped` mutation now accepts wrapped JSON with empty
outer objectmeta.

### Fixed
- [Web] Fixed issue where a user with an appropriate role may have been unable
to resolve events, queue checks, and create silenced entries.
- Splayed proxy checks are now executed every interval, instead of every
`interval + interval * splay_coverage`.
- [GraphQL] Ensures that proxy entity label & annotations are redacted.
- Fixed a bug in the ring where round robin schedules would not recover
after quorum loss.
- [Web] Unauthorized errors emitted while creating silences or resolving events
are now caught and a toast is presented to communicate what occurred.
- [Web] Internal errors are now avoided when a user attempts to queue an ad-hoc
check for a keepalive.
- Do not separate asset builds into several assets unless the the tabular format
is used in `sensuctl asset list`.
- Fix the 'flag accessed but not defined' error in `sensuctl asset outdated`
- Fix generic API client's `SetTypeMeta` method. The APIGroup is now correctly
configured and by virtue unintended authorization denied errs are avoided.
- Fixed a bug where checks would stop executing after a network error.
- Fixed a bug where sensuctl create with stdin was not working.

## [5.13.2] - 2019-09-19

### Fixed
- Enterprise bug fix.

## [5.13.1] - 2019-09-10

### Fixed
- Multi-build asset definitions with no matching filters will no longer cause a panic.

## [5.13.0] - 2019-09-09

### Added
- Added the `sensuctl env` command.
- sensuctl asset add (fetches & adds assets from Bonsai).
- sensuctl asset outdated (checks for newer versions of assets from Bonsai).
- Add HTTP and directory support to `sensuctl create`
- Only validate check interval/cron when publish true

### Fixed
- sensuctl dump no longer silently discards errors.
- Interactive check create and update modes now have 'none' as the first
highlighted option, instead of nagios-perfdata.
- Fixed a bug where silences would not expire on event resolution.

## [5.12.0] - 2019-08-22

### Added
- Added functionality for the agent `--allow-list` configuration, which
whitelists check and check hook executables.
- Added the `runtime_assets` field to `HookConfig`. Assets are enabled
for check hook execution.
- Added backwards compatible content negotiation to the websocket connection.
Protobuf will be used for serialization/deserialization unless indicated by the
backend to use JSON.
- Added delete functionality for assets in the API and sensuctl.
- Added `sensuctl dump` to dump resources to a file or STDOUT.
- Added `event.check.name` as a supported field selector.
- [Web] Added timeline chart to event details view.
- Added `entity.system.arm_version` to record the value of `GOARM` at compile time.
- Added `ProviderType` field to `AuthProviderClaims`
- Added `builds` field to the `Asset` type to allow assets to specify different
URLs for each platform/architecture/arch_version.

### Changed
- The project now uses Go modules instead of dep for dependency management.
- The internal reverse proxy relied on by the dashboard has been eliminated.
- The generic etcd watcher now keeps track of revisions.
- The resource caches can now rebuild themselves in case of failures.
- Event and Entity resources can now be created without an explicit namespace;
the system will refer to the namespace in the URL.
- Events and Entities can now be created with the POST verb.
- [Web] Changed styling of namespace labels.
- Log token substitution failures more clearly.

### Fixed
- Fixed the tabular output of `sensuctl filter list` so inclusive filter expressions
are joined with `&&` and exclusive filter expressions are joined with `||`.
- The REST API now correctly only returns events for the specific entity
queried in the `GET /events/:entity` endpoint (#3141)
- Prevent a segmentation fault when running `sensuctl config view` without
configuration.
- Added entity name to the interactive sensuctl survey.
- Check hooks with `stdin: true` now receive actual event data on STDIN instead
  of an empty event.
- Prevent a segmentation fault on the agent when a command execution returns an
error.
- [Web] Fixed issue where a bad or revoked access token could crash the app.

### Removed
- Removed encoded protobuf payloads from log messages (when decoded, they can reveal
redacted secrets).

## [5.11.1] - 2019-07-18

### Fixed
- The agent now sends heartbeats to the backend in order to detect network
failures and reconnect faster.
- The default handshake timeout for the WebSocket connection negotiation has
been lowered from 45 to 15 seconds and is now configurable.

## [5.11.0] - 2019-07-10

### Added
- Silenced entries are now retrieved from the cache when determining if an event
is silenced.
- Added --disable-assets flag to sensu-agent.
- Added ability to query mutators to the GraphQL service
- Added ability to query event filters to the GraphQL service
- Added prometheus metrics for topics in wizard bus and agent sessions.
- The buffer size and worker count of keepalived, eventd & pipelined can now be
configured on sensu-backend.
- Added a `headers` field to the `Asset` struct. Headers is a map of key/value
string pairs used as HTTP headers for asset retrieval.
- Added the current user to the output of `sensuctl config view`.
- [Web] Adds list and details views for mutators
- [Web] Adds list and details views for event filters
- Added sensuctl delete command

### Changed
- [Web] Updated embedded web assets from `46cd0ee` ... `8f50155`
- The REST API now returns the `201 Created` success status response code for
POST & PUT requests instead of `204 No Content`.

### Fixed
- The REST API now returns an error when trying to delete an entity that does
not exist.
- Fixed a bug where basic authorization was not being performed on the agent websocket connection.
- Fixed an aliasing regression where event timestamps from the /events API
were not getting properly populated.
- Fixed a bug where multiple nested set handlers could be incorrectly flagged as
deeply nested.
- Fixed a bug where round robin proxy checks could fail to execute.
- Fixed a bug where watchers could enter a tight loop, causing very high CPU
usage until sensu-backend was restarted.

## [5.10.1] - 2019-06-25

### Fixed
- Fixed the entity_attributes in proxy_requests so all attributes must match
instead of only one of them.
- Fixed a bug where events were not deleted when their corresponding entity was.

## [5.10.0] - 2019-06-18

### Added
- Added POST `/api/core/v2/tessen/metrics`.
- Added the ability in TessenD to listen for metric points on the message bus,
populate, and send them to the Tessen service.
- [Web] Adds ability to delete entities
- [GraphQL] Adds simple auto-suggestion feature.
- Added a tag to all Tessen metrics to differentiate internal builds.
- Added a unique sensu cluster id, accessible by GET `/api/core/v2/cluster/id`.
- Added `sensuctl cluster id` which exposes the unique sensu cluster id.

### Changed
- [Web] Updated embedded web assets from `275386a` ... `46cd0ee`
- Refactoring of the REST API.
- Changed the identifying cluster id in TessenD from the etcd cluster id to
the sensu cluster id.
- [GraphQL] Updates `PutResource` mutation to accept an `upsert` boolean flag parameter. The `upsert` param defaults to `true`, but if set to `false` the mutation will return an error when attempting to create a duplicate resource.
- Eventd has been refactored. Users should not perceive any changes, but a
substantial amount of business logic has been moved into other packages.
- The `sensuctl create` command now accepts resources without a declared
namespace. If the namespace is omitted, the resource will be created in the
current namespace, or overridden by the `--namespace` flag.
- Eventd now uses a constant number of requests to etcd when working with
silenced entries, instead of a number that is proportional to the number of
subscriptions in a check.

### Fixed
- The check state and check total_state_change properties are now more correct.
- Scheduling proxy checks now consumes far fewer CPU resources.
- [Web] Unless required- scrollbars on code blocks are hidden.
- [Web] Ensure that we redirect user to a valid namespace when first signing in.
- [Web] Correctly display timeout value for handlers.
- [Web] Avoid exception when parsing non-standard cron statements. (Eg.
`@every 1h` or `@weekly`)
- The resources metadata are now validated with the request URI.

## [5.9.0] - 2019-05-29

### Added
- [GraphQL] Added field to retrieve REST API representation of a resource to
  each core type
- [Web] Add views for handlers

### Changed
- [Web] Updated embedded web assets from `9d91d7f` ... `275386a`
- [Web] Implements simpler & more efficient filtering.
- [GraphQL] fields that previously accepted a JS filter have been deprecated and
  replaced with a simpler syntax.

### Fixed
- Fixed the behaviors for check `Occurrences` and `OccurrencesWatermark`.
- Fixed a panic that could occur when seeding initial data.
- [Web] Compress dashboard assets
- [Web] Fixed regression where dashboard assets were no longer compressed.
- Fixed listing of silenced entries by check or subscription.
- The docker-compose.yaml file now refers to the sensu/sensu:latest image.

## [5.8.0] - 2019-05-22

### Added
- Added per resource counts to tessen data collection.
- Added event processing counts to tessen data collection.
- Added ability to query for `Handlers` (individual and collections) from the GraphQL query endpoint.
- Added `/version` to retrieve the current etcd server/cluster version and the sensu-backend version.
- --etcd-cipher-suites option is now available for sensu-backend.
- Added the `--chunk-size` flag to `sensuctl * list` sub-commands

### Changed
- eventd and keepalived now use 1000 handlers for events.
- etcd database size and request size are now configurable.
- Most resources now use protobuf serialization in etcd.

### Fixed
- Only bury switchsets of checks that no longer have a TTL, in order to reduce
the number of write operations made to etcd.
- Fixed keepalives switchsets for entities with deregistration.
- Fixed continue token generation in namespace and user pagination.

## [5.7.0] - 2019-05-09

### Added
- Added a Windows service wrapper for sensu-agent. See
"sensu-agent service --help" for more information.

### Fixed
- Fixed `sensuctl` color output on Windows.
- Fixed a regression in `sensuctl cluster` json/wrapped-json output.
- Fixed a regression that caused listing objects for a given namespace to also
  include results from namespaces sharing a similar prefix.

## [5.6.0] - 2019-04-30

### Added
- Added filtering support to `sensuctl`. This feature only works against a
  `sensu-backend` with a valid enterprise license.
- Added fields getter functions for resources available via the REST API.
- Added the message bus to Tessend in order to track Tessen configuration changes from the API.
- Added a performance optimizing `Count()` function to the generic store.
- Added a hexadecimal Cluster ID title to the `sensuctl cluster health` and
`sensuctl cluster member-list` commands in tabular format.
- Added a `Header` field to the `HealthResponse` type returned by `/health`.

### Fixed
- Fixed the agent `--annotations` and `--labels` flags.

## [5.5.1] - 2019-04-15

### Changed
- Added parsing annoatations to sensu-agent, both from agent.yml and command line arguments
- Updated Go version from 1.11.4 to 1.12.3 for CI builds.
- Changed the 1.x `client` field to `source` in the 1.x compatible agent socket. The `client` field is now deprecated.
- Deprecated the agent TCP/UDP sockets in favor of the agent rest api.
- [GraphQL] Added mutation to create / update using wrapped resources.
- [GraphQL] Added field returning wrapped resource given ID.
- apid uses a new generic router for listing resources.
- The store uses the generic List function for listing resources.

### Fixed
- Fixed an issue where etcd watchers were used incorrectly. This was causing
100% CPU usage in some components, as they would loop endlessly trying to get
results from watchers that broke, due to their stream terminating. Other
components would simply stop updating. Watchers now get reinstated when the
client regains connectivity.
- Fixed the `/events/:entity` route in the REST API.
- Fixed a bug where the --labels arg was not working as expected in sensu-agent.

## [5.5.0] - 2019-04-03

### Added
- Added the TessenD daemon.
- Added an etcd watcher for tessen configuration.
- Added ring support for TessenD so that the service is invoked in a
round-robin fashion within a cluster.
- Added `tessen opt-in` command to `sensuctl`.
- Added `tessen opt-out` command to `sensuctl`.
- Added `tessen info` command to `sensuctl`.
- Added more verbose logging to indicate when a proxy request matches an entity according to its entity attributes.

### Removed
- Removed the unused etcd watcher for hook configurations.

### Fixed
- [Web] Ensure user chip is never rendered when creator is not present.

## [5.4.0] - 2019-03-27

### Added
- Add support for pagination to the API
- Add two new flags for `backend` daemon to optionally allow for separate TLS
  cert/key for dashboard. the flags are: `--dashboard-cert-file` and
  `--dashboard-key-file`. The dashboard will use the same TLS config of the API
  unless these new flags are specified.
- Added notion of asset collections to dashboard daemon
- Added a store for Tessen opt-in/opt-out configuration.
- Added /tessen GET and PUT endpoints to the API.
- Added queueing to the agent /events API

### Changed
- [Web] Updated dependencies that had warnings
- [Web] Updated dependency babel to ^7.4
- [Web] Updated UI library to ^3.8

### Fixed
- Fixed a bug in `sensuctl` where global/persistent flags, such as `--namespace`
  and `--config-dir`, would get ignored if they were passed after a sub-command
  local flag, such as `--format`.
- Fixed a bug in `sensuctl` where handlers and filters would only be deleted
  from the default namespace, unless a `--namespace` flag was specified.
- Fixed a bug where events could be stored without a timestamp.
- Fixed a bug where metrics could be persisted to etcd in some cases.
- Fixed a bug where agents would sometimes refuse to terminate on SIGTERM and
  SIGINT.
- Fixed a bug where agents would always try to reconnect to the same backend,
  even when multiple backends were specified. Agents will now try to connect to
  other backends, in pseudorandom fashion.
- [Web] Avoids crash when the creator of a check is inaccessible.
- [Api] Respond with 404 from the users endpoint when user for given name cannot
  be found.
- Commands wrap on the event details page and will display "-" if there is no
  command (keepalives)

## [5.3.0] - 2019-03-11

### Added
- Added additional check config and entity information to event details page.
- Fixed all known TLS vulnerabilities affecting the backend server:
    - TLS min version increased to 1.2
    - Removed ALL but perfect-forward-secrecy ciphers
- Removed requirement of specifying `--trusted-ca-file` when using TLS on backend
- Prevented backend from loading server TLS configuration for http client
- Enforced uniform TLS configuration for all three backend components (apid, agentd, dashboardd)
- Set http client timeout to 15 seconds for sensuctl
- Round robin scheduling is now fully functional.
- Web UI offline state detection and and alert banner.

### Changed
- Asset downloading now uses buffered I/O.

### Fixed
- Check results sent via the agent socket now support handlers.
- `sensuctl user list` can now output yaml and wrapped-json
- Fixed bug with how long commands were displayed on check details page.
- Assets downloads no longer specify a client timeout.
- Fixed a bug where agent entity subscriptions would be communicated to the
  backend incorrectly. Due to the scheduler using the subscriptions from the
  HTTP header, this does not have any effect on scheduling.
- Web - Fixes issue where timeout value was not displayed.
- Fixed bug with how long commands were displayed on check details page.

### Removed
- Removed the concept of "edition" and the edition header.

## [5.2.1] - 2019-02-11

### Fixed
- Fixed a regression in the agent that would not allow proxy checks to be
run for subsequent executions.
### Added
- Web UI - support for labels and annotations

## [5.2.0] - 2019-02-06

### Added
- Added support for the following TLS related options to `sensuctl`:
`--trusted-ca-file` and `--insecure-skip-tls-verify`. This allows sensuctl
users to use a self-signed certificate without adding it to the operating
system's CA store, either by explicitly trusting the signer, or by disabling
TLS hostname verification.
- Added a generic watcher in the store.
- Added `RemoveProvider` method to authenticator.
- Check output truncation support has been added. Check output can be truncated
by adjusting the max_output_size and discard_output properties.
- Added ability to silence/unsilence from the event details page.
- Added support for wrapped resources in the API with `sensuctl create` &
`sensuctl edit`.
- Web UI - platform version displays on the entity details page.
- Web UI - include proxy request configuration on check details page.
- Web UI - display deregistration config on the entity details page.

### Changed
- Removed unused workflow `rel_build_and_test` in CircleCI config.
- Moved the `Provider` interface to `api/core/v2` package.
- Moved the `Authenticator` interface to `backend/authentication` package.
- Updated confirmation messages for sensuctl commands: `Created`, `Deleted` and
`Updated` instead of `OK`.
- Exported some functions and methods in the CLI client.
- The API authenticator now identifies providers by their name only.

### Fixed
- Check TTL failure events are now much more reliable, and will persist even
in the presence cluster member failures and cluster restarts.
- Fix snakeCase version of keys in typeMap for acronyms.
- Fixed a bug in keepalive processing that could result in a crash.
- Pin childprocess to v0.9.0 in CircleCI so fpm can be installed.
- Substitutions applied to command & hooks are now omitted from events.
- Fixes a bug where generic store methods assumed a namespace was provided for non-namespaced resources.
- Keepalive and check TTL database state is now properly garbage-collected on
entity deletion.
- Fixed a bug where `sensuctl version` required configuration files to exist.
- Updates the copy on the confirm disable dialog to accurately reflect the
operation.

## [5.1.1] - 2019-01-24

### Added
- Added the notion of authentication providers.

### Changed
- Improved logging for errors in proxy check requests.
- Updated Go version from 1.10 to 1.11.4.
- Refactoring of the internal authentication mechanism into a `basic`
authentication provider.
- Modified private generic store methods as public functions.
- Improved logging for errors in proxy check requests.
- Updated Go version from 1.10 to 1.11.4.
- Changed keepalive event to include check.output

### Fixed
- Fixed a bug where `sensuctl edit` was not removing the temp file it created.
- Fixed a bug where adhoc checks were not retrieving asset dependencies.
- Fixed a bug where check updates would cause the check to immediately fire.
- Fixed a bug where a bad line in check output would abort metric extraction.
An error is now logged instead, and extraction continues after a bad line is encountered.
- Keepalive events will now continue to fire after cluster restarts.
- Fixed a panic in the dashboardd shutdown routine.
- Fixed a bug where deleting a non-existent entity with sensuctl would not return an error.
- Web UI - toolbar menu buttons now switch with dark theme.
- Web UI - some buttons easier to see with dark theme.
- Agents will now take proxy entity names into consideration when guarding
against duplicate check requests.

### Changed
- Improved logging for errors in proxy check requests.
- Updated Go version from 1.10 to 1.11.4.

## [5.1.0] - 2018-12-18

### Added
- Support for the trusted-ca-file and insecure-skip-tls-verify flags in
  sensu-agent. These flags have the same meaning and use as their sensu-backend
  counterparts.

### Changed
- Default location for sensu-backend data has changed from /var/lib/sensu to
  /var/lib/sensu/sensu-backend. See release notes for more information.

### Fixed
- Keepalive and check TTL failure events now fire continuously until resolved.
- Listing an empty set of assets now correctly returns [] instead of null.
- Fixed API endpoint used by the CLI to create hooks via the 'sensuctl create'
  command. It's now possible to create objects of type 'Hook' with this command
  again.
- Firefox status icons not fully rendering

## [5.0.1] - 2018-12-12

### Changed
- Added --etcd-advertise-client-urls options to docker-compose.yaml sensu-backend start command

### Fixed
- Prevent a panic when using an external etcd cluster.
- Silences List in web ui sorted by ascending order; defaults to descending
- Reduces shuffling of items as events list updates
- Fixed error in UI where status value could not be coerced
- Copy local environment variables into execution context when running checks
- Ensure environment variables are joined with a semicolon on Windows
- Command arguments are no longer needlessly escaped on Windows
- Backend environments are now included in handler & mutator execution requests.

## [5.0.0] - 2018-11-30

### Added
- Add the `etcd-advertise-client-urls` config attribute to sensu-backend
- Support for multiple API versions added to sensuctl create
- Support for metadata added to wrapped resources (yaml, wrapped-json)
- Added the backend configuration attributes `api-listen-address` & `api-url`.
- Adds feedback when rerunning check[s] in the web app

### Removed
- Check subdue functionality has been disabled. Users that have checks with
subdues defined should delete and recreate the check. The subdue feature was
found to have issues, and we are re-working the feature for a future release.
- Filter when functionality has been disabled. Users that have filters with
'when' properties defined should delete and recreate the filter. Filter when
uses the same facility as check subdue for handling time windows.
- Removed event.Hooks and event.Silenced deprecated fields
- Extensions have been removed until we have time to revisit the feature.

### Changed
- Assets and checks environments are now merged, with a preference given to the
  values coming from the check's environment.
- Assets and handlers environments are now merged, with a preference given to the
  values coming from the handler's environment.
- Assets and mutators environments are now merged, with a preference given to the
  values coming from the mutator's environment.
- Metadata from wrappers and resources is now merged, with a preference given to
the values coming from the wrapper. Labels and annotations are deep-merged.
- Round-robin scheduling has been temporarily disabled.
- The dashboard now uses the `api-url` configuration attribute to connect to the
API.

### Fixed
- Fixed several resource leaks in the check scheduler.
- Fixed a bug in the dashboard where entities could not be silenced.
- Fix the `sensuctl cluster health` command.
- Fixed issue filtering by status on the events page
- Fixed interactive operations on entities in the CLI
- Removed rerun and check links for keepalives on event details page.
- Web UI - Made silencing language more clear on Silences List page
- Fixed a bug where resources from namespaces that share a common prefix, eg:
  "sensu" and "sensu-devel", could be listed together.
- Fixed a bug in the agent where the agent would deadlock after a significant
period of disconnection from the backend.
- Fixed a bug where logging events without checks would cause a nil panic.
- Removed the ability to rerun keepalives on the events list page
- A panic in keepalive/check ttl monitors causing a panic.
- Monitors are now properly namespaced in etcd.
- Updating a users groups will no longer corrupt their password
- Prevent empty error messages in sensuctl.
- Fixed a bug where keepalive failures could be influenced by check TTL
successes, and vice versa.
- Fixed a bug where check TTL events were not formed correctly.
- Fixed a web-ui bug causing the app to crash on window resize in FireFox

### Breaking Changes
- The backend configuration attributes `api-host` & `api-port` have been
replaced with `api-listen-address`.

## [2.0.0-beta.8-1] - 2018-11-15

### Added
- Assets are included on check details page.
- Adds links to view entities and checks from the events page.
- Added an agent/cmd package, migrated startup logic out of agent main
- Improved debug logging in pipeline filtering.
- Add object metadata to entities (including labels).
- Add filter query support for labels.
- Add support for setting labels on agents with the command line.
- The sensuctl tool now supports yaml.
- Add support for `--all-namespaces` flag in `sensuctl extension list`
subcommand.
- Added functionality to the dynamic synthesize function, allowing it to
flatten embedded and non-embedded fields to the top level.
- Added the sensuctl edit command.
- Added javascript filtering.

### Removed
- Govaluate is no longer part of sensu-go.

### Fixed
- Display appropriate fallback when an entity's lastSeen field is empty.
- Silences List in web ui sorted by ascending order
- Sorting button now works properly
- Fixed unresponsive silencing entry form begin date input.
- Removed lastSeen field from check summary
- Fixed a panic on the backend when handling keepalives from older agent versions.
- Fixed a bug that would prevent some keepalive failures from occurring.
- Improved event validation error messages.
- Improved agent logging for statsd events.
- Fixues issue with tooltip positioning.
- Fixed bug with toolbar menus collapsing into the overflow menu
- The agent now reconnects to the backend if its first connection attempt
  fails.
- Avoid infinite loop when code cannot be highlighted.

### Changes
- Deprecated the sensu-agent `--id` flag, `--name` should be used instead.

### Breaking Changes
- Environments and organizations have been replaced with namespaces.
- Removed unused asset metadata field.
- Agent subscriptions are now specified in the config file as an array instead
  instead of a comma-delimited list of strings.
- Extended attributes have been removed and replaced with labels. Labels are
string-string key-value pairs.
- Silenced `id`/`ID` field has changed to `name`/`Name`.
- Entity `id`/`ID` field has changed to `name`/`Name`.
- Entity `class`/`Class` field has changed to `entity_class`/`EntityClass`.
- Check `proxy_entity_id`/`ProxyEntityID` field has changed to `proxy_entity_name`/`ProxyEntityName`.
- Objects containing both a `name`/`Name` and `namespace`/`Namespace` field have been
replaced with `metadata`/`ObjectMeta` (which contains both of those fields).
- Role-based access control (RBAC) has been completely redesigned.
- Filter and token substitution variable names now match API naming. Most names
that were previously UpperCased are now lower_cased.
- Filter statements are now called expressions. Users should update their
filter definitions to use this new naming.

## [2.0.0-beta.7-1] - 2018-10-26

### Added
- Asset functionality for mutators and handlers.
- Web ui allows publishing and unpublishing on checks page.
- Web ui allows publishing and unpublishing on check details page.
- Web ui code highlighting added.

### fixed
- fixes exception thrown when web ui browser window is resized.

## [2.0.0-beta.6-2] - 2018-10-22

### Added
- Add windows/386 to binary gcs releases
- TLS authentication and encryption for etcd client and peer communication.
- Added a debug log message for interval timer initial offset.
- Added a privilege escalation test for RBAC.

### Removed
- Staging resources and configurations have been removed from sensu-go.
- Removed handlers/slack from sensu/sensu-go. It can now be found in
sensu/slack-handler.
- Removed the `Error` store and type.

### Changed
- Changed sensu-agent's internal asset manager to use BoltDB.
- Changed sensuctl title colour to use terminal's configured default for bold
text.
- The backend no longer forcibly binds to localhost.
- Keepalive intervals and timeouts are now configured in the check object of
keepalive events.
- The sensu-agent binary is now located at ./cmd/sensu-agent.
- Sensuctl no longer uses auto text wrapping.
- The backend no longer requires embedded etcd. External etcd instances can be
used by providing the --no-embed option. In this case, the client will dial
the URLs provided by --listen-client-urls.
- The sensu-agent binary is now located at ./cmd/sensu-agent.
- Sensuctl no longer uses auto text wrapping.
- The backend no longer requires embedded etcd. External etcd instances can be
used by providing the --no-embed option. In this case, the client will dial
the URLs provided by --listen-client-urls.
- Deprecated daemon `Status()` functions and `/info` (`/info` will be
re-implemented in https://github.com/sensu/sensu-go/issues/1739).
- The sensu-backend flags related to etcd are now all prefixed with `etcd` and
the older versions are now deprecated.
- Web ui entity recent events are sorted by last ok.
- etcd is now the last component to shutdown during a graceful shutdown.
- Web ui entity recent events are sorted by last ok
- Deprecated --custom-attributes in the sensu-agent command, changed to
--extended-attributes.
- Interfaced command execution and mocked it for testing.
- Updated the version of `libprotoc` used to 3.6.1.

### Fixed
- Fixed a bug in `sensuctl configure` where an output format called `none` could
  be selected instead of `tabular`.
- Fixes a bug in `sensuctl cluster health` so the correct error is handled.
- Fixed a bug where assets could not extract git tarballs.
- Fixed a bug where assets would not install if given cache directory was a
relative path.
- Fixed a bug where an agent's collection of system information could delay
sending of keepalive messages.
- Fixed a bug in nagios perfdata parsing.
- Etcd client URLs can now be a comma-separated list.
- Fixed a bug where output metric format could not be unset.
- Fixed a bug where the agent does not validate the ID at startup.
- Fixed a bug in `sensuctl cluster health` that resulted in an unmarshal
error in an unhealthy cluster.
- Fixed a bug in the web ui, removed references to keepaliveTimeout.
- Keepalive checks now have a history.
- Some keepalive events were misinterpreted as resolution events, which caused
these events to be handled instead of filtered.
- Some failing keepalive events were not properly emitted after a restart of
sensu-backend.
- The check output attribute is still present in JSON-encoded events even if
empty.
- Prevent an empty Path environment variable for agents on Windows.
- Fixed a bug in `sensuctl check update` interactive mode. Boolean defaults
were being displayed rather than the check's current values.
- Use the provided etcd client TLS information when the flag `--no-embed-etcd`
is used.
- Increase duration delta in TestPeriodicKeepalive integration test.
- Fixed some problems introduced by Go 1.11.

### Breaking Changes
- Removed the KeepaliveTimeout attribute from entities.

## [2.0.0-beta.4] - 2018-08-14

### Added
- Added the Sensu edition in sensuctl config view subcommand.
- List the supported resource types in sensuctl.
- Added agent ID and IP address to backend session connect/disconnect logs
- Licenses collection for RHEL Dockerfiles and separated RHEL Dockerfiles.

### Changed
- API responses are inspected after each request for the Sensu Edition header.
- Rename list-rules subcommand to info in sensuctl role commmand with alias
for backward compatibility.
- Updated gogo/protobuf and golang/protobuf versions.
- Health API now returns etcd alarms in addition to cluster health.

### Fixed
- Fixed agentd so it does not subscribe to empty subscriptions.
- Rules are now implicitly granting read permission to their configured
environment & organization.
- The splay_coverage attribute is no longer mandatory in sensuctl for proxy
check requests and use its default value instead.
- sensu-agent & sensu-backend no longer display help usage and duplicated error
message on startup failure.
- `Issued` & `History` are now set on keepalive events.
- Resolves a potential panic in `sensuctl cluster health`.
- Fixed a bug in InfluxDB metric parsing. The timestamp is now optional and
compliant with InfluxDB line protocol.
- Fixed an issue where adhoc checks would not be issued to all agents in a
clustered installation.

### Breaking Changes
- Corrects the check field `total_state-change` json tag to `total_state_change`.

## [2.0.0-beta.3-1] - 2018-08-02

### Added
- Added unit test coverage for check routers.
- Added API support for cluster management.
- Added sensuctl cluster member-list command.
- Added Sensu edition detection in sensuctl.
- Added sensuctl cluster member-add command.
- Added API client support for enterprise license management.
- Added a header to API calls that returns the current Sensu Edition.
- Added sensuctl cluster health command.

### Changed
- The Backend struct has been refactored to allow easier customization in
enterprise edition.
- Use etcd monitor instead of in-memory monitor.
- Refactoring of the cmd package for sensuctl to allow easier customization in
the enterprise edition.
- Upgrade dep to v0.5.0
- Added cluster health information to /health endpoint in sensu-backend.

### Fixed
- Fixed `sensuctl completion` help for bash and zsh.
- Fixed a bug in build.sh where versions for Windows and Mac OS were not
generated correctly.
- Display the name of extensions with table formatting in sensuctl.
- Fixed TLS issue that occurred when dashboard communicated with API.
- Check TTL now works with round robin checks.
- Format string for --format flag help now shows actual arguments.
- Push the sensu/sensu:nightly docker image to the Docker Hub.
- Replaced dummy certs with ones that won't expire until 100 years in the
future.
- Fixed a bug where clustered round robin check execution executed checks
too often.
- Catch errors in type assertions in cli.
- Fixed a bug where users could accidentally create invalid gRPC handlers.

### Removed
- Removed check subdue e2e test.
- Removed unused Peek method in the Ring data structure.

### Breaking Changes
- Removed deprecated import command.

## [2.0.0-beta.2] - 2018-06-28

### Added
- Performed an audit of events and checks. Added `event.HasCheck()` nil checks
prior to assuming the existence of said check.
- Added a Create method to the entities api.
- Added the ability to set round robin scheduling in sensuctl
- Added Output field to GRPC handlers
- Additional logging around handlers
- Accept additional time formats in sensuctl
- Entities can now be created via sensuctl.
- Added the format `wrapped-json` to sensuctl `configure`, `list` and `info`
commands, which is compatible with `sensuctl create`.
- Added debug event log with all event data.
- Added yml.example configurations for staging backend and agents.
- Added test resources in `testing/config/resources.json` to be used in staging.
- Added all missing configuration options to `agent.yml.example` and
`backend.yml.example`.
- Added environment variables to checks.
- Added logging redaction integration test.
- Added check token substitution integration test.
- Added the `sensuctl config view` subcommand.
- Added extension service configuration to staging resources.
- Added some documentation around extensions.
- Added Dockerfile.rhel to build RHEL containers.

### Changed
- Upgraded gometalinter to v2.
- Add logging around the Sensu event pipeline.
- Split out the docker commands in build script so that building images and
  pushing can be done separately.
- Migrated the InfluxDB handler from the sensu-go repository to
github.com/nikkiki/sensu-influxdb-handler
- Entry point for sensu-backend has been changed to
  `github.com/sensu/sensu-go/cmd/sensu-backend`
- Don't allow unknown fields in types that do not support custom attributes
when creating resources with `sensuctl create`.
- Provided additional context to metric event logs.
- Updated goversion in the appveyor configuration for minor releases.
- Use a default hostname if one cannot be retrieved.
- Return an error from `sensuctl configure` when the configured organization
or environment does not exist.
- Remove an unnecessary parameter from sensuctl environment create.
- The profile environment & organization values are used by default when
creating a resource with sensuctl.
- Migrated docker image to sensu Docker Hub organization from sensuapp.
- Use the sensu/sensu image instead of sensu/sensu-go in Docker Hub.

### Fixed
- Prevent panic when verifying if a metric event is silenced.
- Add logging around the Sensu event pipeline
- Marked silenced and hooks fields in event as deprecated
- Fixed a bug where hooks could not be created with `create -f`
- Metrics with zero-values are now displayed correctly
- Fix handler validation routine
- Fixed a small bug in the opentsdb transformer so that it trims trailing
whitespace characters.
- Sensu-agent logs an error if the statsd listener is unable to start due to an
invalid address or is stopped due to any other error.
- Fixed a bug where --organization and --environment flags were hidden for all
commands
- Fix a bug where environments could not be created with sensuctl create
- StatsD listener on Windows is functional
- Add version output for dev and nightly builds (#1320).
- Improve git version detection by directly querying for the most recent tag.
- Fixed `sensuctl create -f` for `Role`
- Fixed `sensuctl create -f` for `Event`
- Added validation for asset SHA512 checksum, requiring that it be at least 128
characters and therefore fixing a bug in sensuctl
- Silenced IDs are now generated when not set in `create -f` resources
- API requests that result in a 404 response are now logged
- Fixed a bug where only a single resource could be created with
`sensuctl create` at a time.
- Fixed a bug where environments couldn't be deleted if there was an asset in
the organization they reside in.
- Dashboard's backend reverse proxy now works with TLS certs are configured.
- Fixed a bug with the IN operator in query statements.
- Boolean fields with a value of `false` now appear in json format (removed
`omitempty` from protobufs).
- The sensuctl create command no longer prints a spurious warning when
non-default organizations or environments are configured.
- When installing assets, errors no longer cause file descriptors to leak, or
lockfiles to not be cleaned up.
- Fixed a bug where the CLI default for round robin checks was not appearing.
- Missing custom attributes in govaluate expressions no longer result in
an error being logged. Instead, a debug message is logged.
- Update AppVeyor API token to enable GitHub deployments.
- Allow creation of metric events via backend API.
- Fixed a bug where in some circumstances checks created with sensuctl create
would never fail.
- Fixed a goroutine leak in the ring.
- Fixed `sensuctl completion` help for bash and zsh.

### Removed
- Removed Linux/386 & Windows/386 e2e jobs on Travis CI & AppVeyor
- Removed check output metric extraction e2e test, in favor of more detailed
integration coverage.
- Removed the `leader` package
- Removed logging redaction e2e test, in favor of integration coverage.
- Removed check token substitution e2e test, in favor of integration coverage.
- Removed round robin scheduling e2e test.
- Removed proxy check e2e test.
- Removed check scheduling e2e test.
- Removed keepalive e2e test.
- Removed event handler e2e test.
- Removed `sensuctl` create e2e tests.
- Removed hooks e2e test.
- Removed assets e2e test.
- Removed agent reconnection e2e test.
- Removed extensions e2e test.

## [2.0.0-beta.1] - 2018-05-07
### Added
- Add Ubuntu 18.04 repository
- Support for managing mutators via sensuctl.
- Added ability to sort events in web UI.
- Add PUT support to APId for the various resource types.
- Added flags to disable the agent's API and Socket listeners
- Made Changelog examples in CONTRIBUTING.md more obvious
- Added cli support for setting environment variables in mutators and handlers.
- Added gRPC extension service definition.
- The slack handler now uses the iconURL & username flag parameters.
- Support for nightlies in build/packaging tooling.
- Added extension registry support to apid.
- Added extension registry to the store.
- Add sensuctl create command.
- Adds a statsd server to the sensu-agent which runs statsd at a configurable
flush interval and converts gostatsd metrics to Sensu Metric Format.
- Add event filtering to extensions.
- Proper 404 page for web UI.
- Add sensuctl extension command.
- Add extensions to pipelined.
- Added more tests surrounding the sensu-agent's statsd server and udp port.
- Add the `--statsd-event-handlers` flag to sensu-agent which configures the
event handlers for statsd metrics.
- Add default user with username "sensu" with global, read-only permissions.
- Add end-to-end test for extensions.
- Add configuration setting for backend and agent log level.
- Add extension package for building third-party Sensu extensions in Go.
- Add the `--statsd-disable` flag to sensu-agent which configures the
statsd listener. The listener is enabled by default.
- Added an influx-db handler for events containing metrics.
- Add 'remove-when' and 'set-when' subcommands to sensuctl filter command.
- Added the Transformer interface.
- Added a Graphite Plain Text transformer.
- Add support for `metric_format` and `metric_handlers` fields in the Check and
CheckConfig structs.
- Add CLI support for `metric_format` and `metric_handlers` fields in `sensuctl`.
- Add support for metric extraction from check output for `graphite_plaintext`
transformer.
- Added a OpenTSDB transformer.
- Add support for metric extraction from check output for `opentsdb_line`
- Added a Nagios performance data transformer.
- Add support for metric extraction from check output for `nagios_perfdata`
- Added an InfluxDB Line transformer.
- Add support for metric extraction from check output for `influxdb_line`
transformer.
- Add e2e test for metric extraction.

### Changed
- Changed the maximum number of open file descriptors on a system to from 1024
(default) to 65535.
- Increased the default etcd size limit from 2GB to 4GB.
- Move Hooks and Silenced out of Event and into Check.
- Handle round-robin scheduling in wizardbus.
- Added informational logging for failed entity keepalives.
- Replaced fileb0x with vfsgen for bundling static assets into binary. Nodejs 8+
and yarn are now dependencies for building the backend.
- Updated etcd to 3.3.2 from 3.3.1 to fix an issue with autocompaction settings.
- Updated and corrected logging style for variable fields.
- Build protobufs with go generate.
- Creating roles via sensuctl now supports passing flags for setting permissions
  rules.
- Removed -c (check) flag in sensuctl check execute command.
- Fix a deadlock in the monitor.
- Don't allow the bus to drop messages.
- Events list can properly be viewed on mobile.
- Updated Sirupsen/logrus to sirupsen/logrus and other applicable dependencies using the former.
- Set default log level to 'warn'.
- Optimize check marshaling.
- Silenced API only accepts 'id' parameter on DELETE requests.
- Disable gostatsd internal metric collection.
- Improved log entries produced by pipelined.
- Allow the InfluxDB handler to parse the Sensu metric for an InfluxDB field tag
and measurement.
- Removed organization and environment flags from create command.
- Changed `metric_format` to `output_metric_format`.
- Changed `metric_handlers` to `output_metric_handlers`.

### Fixed
- Terminate processes gracefully in e2e tests, allowing ports to be reused.
- Shut down sessions properly when agent connections are disrupted.
- Fixed shutdown log message in backend
- Stopped double-writing events in eventd
- Agents from different orgs/envs with the same ID connected to the same backend
  no longer overwrite each other's messagebus subscriptions.
- Fix the manual packaging process.
- Properly log the event being handled in pipelined
- The http_check.sh example script now hides its output
- Silenced entries using an asterisk can be deleted
- Improve json unmarshaling performance.
- Events created from the metrics passed to the statsd listener are no longer
swallowed. The events are sent through the pipeline.
- Fixed a bug where the Issued field was never populated.
- When creating a new statsd server, use the default flush interval if given 0.
- Fixed a bug where check and checkconfig handlers and subscriptions are null in rendered JSON.
- Allow checks and hooks to escape zombie processes that have timed out.
- Install all dependencies with `dep ensure` in build.sh.
- Fixed an issue in which some agents intermittently miss check requests.
- Agent statsd daemon listens on IPv4 for Windows.
- Include zero-valued integers in JSON output for all types.
- Check event entities now have a last_seen timestamp.
- Improved silenced entry display and UX.
- Fixed a small bug in the opentsdb transformer so that it trims trailing
whitespace characters.

## [2.0.0-nightly.1] - 2018-03-07
### Added
- A `--debug` flag on sensu-backend for enabling a pprof HTTP endpoint on localhost.
- Add CLI support for adhoc check requests.
- Check scheduler now handles adhoc check requests.
- Added `set-FIELD` and `remove-FIELD` commands for all updatable fields
of a check. This allows updating single fields and completely clearing out
non-required fields.
- Add built-in only_check_output mutator to pipelined.
- Allow publish, cron, ttl, timeout, low flap threshold and more fields to be
set when importing legacy settings.
- Add CPU architecture in system information of entities.
- The `sensuctl user change-password` subcommand now accepts flag parameters.
- Configured and enabled etcd autocompaction.
- Add event metrics type, implementing the Sensu Metrics Format.
- Agents now try to reconnect to the backend if the connection is lost.
- Added non-functional selections for resolving and silencing to web ui
- Add LastOk to check type. This will be updated to reflect the last timestamp
of a successful check.
- Added GraphQL explorer to web UI.
- Added check occurrences and occurrences_watermark attributes from Sensu 1.x.
- Added issue template for GitHub.
- Added custom functions to evaluate a unix timestamp in govaluate.

### Changed
- Refactor Check data structure to not depend on CheckConfig. This is a breaking
change that will cause existing Sensu alpha installations to break if upgraded.
This change was made before beta release so that further breaking changes could
be avoided.
- Make indentation in protocol buffers files consistent.
- Refactor Hook data structure. This is similar to what was done to Check,
except that HookConfig is now embedded in Hook.
- Refactor CheckExecutor and AdhocRequestExecutor into an Executor interface.
- Changed the sensu-backend etcd flag constants to match the etcd flag names.
- Upgraded to Etcd v3.3.1
- Removed 3DES from the list of allowed ciphers in the backend and agent.
- Password input fields are now aligned in  `sensuctl user change-password`
subcommand.
- Agent backend URLs without a port specified will now default to port 8081.
- Travis encrypted variables have been updated to work with travis-ci.org
- Upgraded all builds to use Go 1.10.
- Use megacheck instead of errcheck.
- Cleaned agent configuration.
- We no longer duplicate hook execution for types that fall into both an exit
code and severity (ex. 0, ok).
- Updated the sensuctl guidelines.
- Changed travis badge to use travis-ci.org in README.md.
- Govaluate's modifier tokens can now be optionally forbidden.
- Increase the stack size on Travis CI.
- Refactor store, queue and ring interfaces, and daemon I/O details.
- Separated global from local flags in sensuctl usage.

### Fixed
- Fixed a bug in time.InWindow that in some cases would cause subdued checks to
be executed.
- Fixed a bug in the HTTP API where resource names could not contain special
characters.
- Resolved a bug in the keepalive monitor timer which was causing it to
erroneously expire.
- Resolved a bug in how an executor processes checks. If a check contains proxy
requests, the check should not duplicately execute after the proxy requests.
- Removed an erroneous validation statement in check handler.
- Fixed HookList `hooks` validation and updated `type` validation message to
allow "0" as a valid type.
- Events' check statuses & execution times are now properly added to CheckHistory.
- Sensu v1 Check's with TTL, timeout and threshold values can now be imported
correctly.
- Use uint32 for status so it's not empty when marshalling.
- Automatically create a "default" environment when creating a new organization.

## [2.0.0-alpha.17] - 2018-02-13
### Added
- Add .gitattributes file with merge strategy for the Changelog.
- Context switcher added for dashboard.
- Add API support for adhoc check requests.
- Check scheduler now supports round-robin scheduling.
- Added better error checking for CLI commands and support for mutually
exclusive fields.
- Added `--interactive` flag to CLI which is required to run interactive mode.
- Added CLI role rule-add Organization and Environment interactive prompts.
- Added events page list and simple buttons to filter

### Changed
- Silenced `begin` supports human readable time (Format: Jan 02 2006 3:04PM MST)
in `sensuctl` with optional timezone. Stores the field as unix epoch time.
- Increased the timeout in the store's watchers tests.
- Incremental retry mechanism when waiting for agent and backend in e2e tests.
- Renamed CLI asset create interactive prompt "Org" to "Organization".

### Fixed
- Fixed required flags in `sensuctl` so requirements are enforced.
- Add support for embedded fields to dynamic.Marshal.

## [2.0.0-alpha.16] - 2018-02-07
### Added
- Add an e2e test for proxy check requests.
- Add integration tests to our CI.
- Context switcher added for dashboard
- Add api support for adhoc check requests.

### Fixed
- Tracks in-progress checks with a map and mutex rather than an array to
increase time efficiency and synchronize goroutines reading from and writing
to that map.
- Fixed a bug where we were attempting to kill processes that had already
finished before its allotted execution timeout.
- Fixed a bug where an event could erroneously be shown as silenced.
- Properly log errors whenever a check request can't be published.
- Fixed some build tags for tests using etcd stores.
- Keepalive monitors now get updated with changes to a keepalive timeout.
- Prevent tests timeout in queue package
- Prevent tests timeout in ring package
- Fixed a bug in the queue package where timestamps were not parsed correctly.
- Fixed Ring's Next method hanging in cases where watch events are not propagated.

### Changed
- Queues are now durable.
- Refactoring of the check scheduling integration tests.
- CLI resource delete confirmation is now `(y/N)`.

### Removed
- Dependency github.com/chzyer/readline

## [2.0.0-alpha.15] - 2018-01-30
### Added
- Add function for matching entities to a proxy check request.
- Added functions for publishing proxy check requests.
- Added proxy request validation.
- CLI functionality for proxy check requests (add set-proxy-requests command).
- Entities have been added to the state manager and synchronizer.
- Added package leader, for facilitating execution by a single backend.
- Proxy check requests are now published to all entities described in
`ProxyRequests` and `EntityAttributes`.
- Add quick navigation component for dashboard

### Changed
- Govaluate logic is now wrapped in the `util/eval` package.
- Cron and Interval scheduling are now mutually exclusive.

### Fixed
- Fixed a bug where retrieving check hooks were only from the check's
organization, rather than the check's environment, too.

## [2.0.0-alpha.14] - 2018-01-23
### Added
- Add `Timeout` field to CheckConfig.
- CLI functionality for check `Timeout` field.
- Add timeout support for check execution.
- Add timeout support for check hook execution.
- Token substitution is now available for check hooks
- Add an e2e test for logging redaction
- Support for `When` field in `Filter` which enables filtering based on days
and times of the week.
- New gRPC inspired GraphQL implementation. See
[graphql/README](backend/apid/graphql/README.md) for usage.
- Support for TTLs in check configs to monitor stale check results.

### Changed
- Moved monitor code out of keepalived and into its own package.
- Moved KeyBuilder from etcd package to store package.

## [2.0.0-alpha.13] - 2018-01-16
### Added
- Logging redaction for entities

### Fixed
- Fixed e2e test for token substitution on Windows
- Fixed check subdue unit test for token substitution on Windows
- Consider the first and last seconds of a time window when comparing the
current time
- Fixed Travis deploy stage by removing caching for $GOPATH
- Parse for [traditional cron](https://en.wikipedia.org/wiki/Cron) strings, rather than [GoDoc cron](https://godoc.org/github.com/robfig/cron) strings.

### Changed
- Removed the Visual Studio 2017 image in AppVeyor to prevent random failures
- Made some slight quality-of-life adjustments to build-gcs-release.sh.

## [2.0.0-alpha.12] - 2018-01-09
### Added
- Add check subdue mechanism. Checks can now be subdued for specified time
windows.
- Silenced entries now include a `begin` timestamp for scheduled maintenance.
- Store clients can now use [watchers](https://github.com/sensu/sensu-go/pull/792) to be notified of changes to objects in the store.
- Add check `Cron` field. Checks can now be scheduled according to the cron
string stored in this field.
- Add a distributed queue package for use in the backend.
- Token substitution is now available for checks.
- CLI functionality for check `Cron` field.
- Add an e2e test for cron scheduling.
- Add an e2e test for check hook execution.

## [2.0.0-alpha.11] - 2017-12-19
### Breaking Changes
- The `Source` field on a check has been renamed to `ProxyEntityID`. Any checks
using the Source field will have to be recreated.

### Added
- Silenced entries with ExpireOnResolve set to true will now be deleted when an
event which has previously failing was resolved
- TCP/UDP sockets now accept 1.x backward compatible payloads. 1.x Check Result gets translated to a 2.x Event.
- Custom attributes can be added to the agent at start.
- New and improved Check Hooks are implemented (see whats new about hooks here: [Hooks](https://github.com/sensu/sensu-alpha-documentation/blob/master/08-hooks.md))
- Add check subdue CLI support.

### Changed
- Avoid using reflection in time.InWindows function.
- Use multiple parallel jobs in CI tools to speed up the tests
- Pulled in latest [github.com/coreos/etcd](https://github.com/coreos/etcd).
- Includes fix for panic that occurred on shutdown.
- Refer to their
[changelog](https://github.com/gyuho/etcd/blob/f444abaae344e562fc69323c75e1cf772c436543/CHANGELOG.md)
for more.
- Switch to using [github.com/golang/dep](https://github.com/golang/dep) for
managing dependencies; `vendor/` directory has been removed.
- See [README](README.md) for usage.

## [2.0.0-alpha.10] - 2017-12-12
### Added
- End-to-end test for the silencing functionality
- Silenced events are now identified in sensuctl

### Changed
- Events that transitioned from incidents to a healthy state are no longer
filtered by the pipeline
- Errcheck was added to the build script, and the project was given a once-over
to clean up existing errcheck lint.
- Creating a silenced entry via sensuctl no longer requires an expiry value

### Fixed
- Entities can now be silenced using their entity subscription
- Fixed a bug in the agent where it was ignoring keepalive interval and timeout
settings on start
- Keepalives now alert when entities go away!
- Fixed a bug in package dynamic that could lead to an error in json.Marshal
in certain cases.
- Fixed an issue in keepalived to handle cases of nil entities in keepalive
messages

## [2.0.0-alpha.9] - 2017-12-5
### Added
- Proxy entities are now dynamically created through the "Source" attribute of a
check configuration
- Flag to sensuctl configure allowing it to be configured non-interactively
(usage: --non-interactive or -n)
- New function SetField in package dynamic, for setting fields on types
supporting extended attributes.
- Automatically append entity:entityID subscription for agent entities
- Add silenced command to sensuctl for silencing checks and subscriptions.
- Add healthz endpoint to agent api for checking agent liveness.
- Add ability to pass JSON event data to check command STDIN.
- Add POST /events endpoint to manually create, update, and resolve events.
- Add "event resolve" command to sensuctl to manually resolve events.
- Add the time.InWindow & time.InWindows functions to support time windows, used
in filters and check subdue

### Fixed
- Fixed a bug in how silenced entries were deleted. Only one silenced entry will
be deleted at a time, regardless of wildcard presence for subscription or check.

## [2.0.0-alpha.8] - 2017-11-28
### Added
- New "event delete" subcommand in sensuctl
- The "Store" interface is now properly documented
- The incoming request body size is now limited to 512 KB
- Silenced entries in the store now have a TTL so they automatically expire
- Initial support for custom attributes in various Sensu objects
- Add "Error" type for capturing pipeline errors
- Add registration events for new agents
- Add a migration tool for the store directly within sensu-backend

### Changed
- Refactoring of the sensu-backend API
- Modified the description for the API URL when configuring sensuctl
- A docker image with the master tag is built for every commit on master branch
- The "latest" docker tag is only pushed once a new release is created

### Fixed
- Fix the "asset update" subcommand in sensuctl
- Fix Go linting in build script
- Fix querying across organizations and environments with sensuctl
- Set a standard redirect policy to sensuctl HTTP client

### Removed
- Removed extraneous GetEnv & GetOrg getter methods<|MERGE_RESOLUTION|>--- conflicted
+++ resolved
@@ -16,7 +16,6 @@
 - Added `event.entity.name` as a supported field selector.
 
 ### Fixed
-<<<<<<< HEAD
 - Fixed a memory leak in the entity cache.
 - [Web] Labels with links can now be followed.
 - [Web] Fixed a inconsistent crash that occurred in Firefox browsers.
@@ -26,7 +25,6 @@
 when attempting to delete a non-existent entity.
 - sensuctl command assets installed via Bonsai will now use the "sensuctl"
 namespace.
-=======
 - Fixed a memory leak in the entity cache
 - Users with implicit permissions to a namespace can now display resources
 within that namespace via the Web UI.
@@ -38,7 +36,6 @@
 the `/events` endpoint.
 - Fixed a bug where failing check TTL events could occur event if keepalive
 failures had already occurred.
->>>>>>> 0c3749e5
 
 ## [5.16.1] - 2019-12-18
 
