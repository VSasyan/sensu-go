--- conflicted
+++ resolved
@@ -12,13 +12,10 @@
 --non-interactive or -n)
 - New function SetField in package dynamic, for setting fields on types
 supporting extended attributes.
-<<<<<<< HEAD
 - Automatically append entity:entityID subscription for agent entities
-=======
 - Add silenced command to sensuctl for silencing checks and subscriptions.
 - Add healthz endpoint to agent api for checking agent liveness.
 - Add ability to pass JSON event data to check command STDIN.
->>>>>>> 181f21a0
 
 ### Changed
 - Fixed a bug in how silenced entries were deleted. Only one silenced entry will
