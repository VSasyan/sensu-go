# Changelog
All notable changes to this project will be documented in this file.

The format is based on [Keep a Changelog](http://keepachangelog.com/en/1.0.0/)
and this project adheres to [Semantic
Versioning](http://semver.org/spec/v2.0.0.html).

## Unreleased

### Fixed
- sensuctl now supports the http_proxy, https_proxy, and no_proxy environment
variables.
- returns 401 instead of 500 when issues occur refreshing the access token.
- Support Bonsai assets versions prefixed with the letter `v`.
<<<<<<< HEAD
- Fixed a bug where on an internal restart, enterprise HTTP routes could fail
to intialize.
=======
- Fixed a bug where wrapped resources were not getting their namespaces set by
the default sensuctl configuration.
- read/writes `initializationKey` to/from `EtcdRoot`, while support legacy as fallback (read-only)
- check for a non-200 response when fetching assets

### Changed
- Updated Go version from 1.13.5 to 1.13.7.
- Default `event.entity.entity_class` to `proxy` in the POST/PUT `/events` API.
>>>>>>> 54a06a28

## [5.17.1] - 2020-01-31

### Fixed
- Cluster configuration of sensuctl should be reset when `configure` is called.
- Some namespaces would not appear in the curated namespace functionality under
certain circonstances.
- Fix a bug with tar assets that contain hardlinked files.
- Assets name may contain capital letters.
- When `--trusted-ca-file` is used to configure sensuctl, it now detects and saves
the absolute file path in the cluster config.

## [5.17.0] - 2020-01-28

### Added
- Added the secrets provider interface and secrets provider manager to be used
by commercial secrets providers. Implemented for checks, mutators, and handlers.
- Added the `secrets` field to checks, mutators, and handlers.
- Added the `keepalive-handlers` configuration flag on the agent to specify the
entity's keepalive handlers.
- Added `event.entity.name` as a supported field selector.
- Indicate in log messages which filter dropped an event.

### Fixed
- Fixed a memory leak in the entity cache.
- [Web] Labels with links can now be followed.
- [Web] Fixed a inconsistent crash that occurred in Firefox browsers.
- [Web] Fixed bug where event history was duplicated in the event timeline
chart.
- [Web] Fixed issue where silenced entries with a start date would result in a
crash.
- Fixed a bug where `sensuctl entity delete` was not returning an error
when attempting to delete a non-existent entity.
- sensuctl command assets installed via Bonsai will now use the "sensuctl"
namespace.
- Fixed a memory leak in the entity cache
- Users with implicit permissions to a namespace can now display resources
within that namespace via the Web UI.
- Explicit access to namespaces can only be granted via cluster-wide RBAC
resources.
- Split rules ClusterRole and Role verbs, resources and resource names on comma.
- Add support for the `--format` flag in the `sensuctl command list` subcommand.
- Namespace can be ommited from event when performing an HTTP POST request to
the `/events` endpoint.
- Fixed a bug where failing check TTL events could occur event if keepalive
failures had already occurred.

## [5.16.1] - 2019-12-18

### Fixed
- Initialize the sensu_go_events_processed counter with the `success` label so
it's always displayed.
- Fixed a performance regression that was introduced in 5.15.0, which would
cause the API to timeout past 20k agent sessions.

## [5.16.0] - 2019-12-11

### Added
- Display the JWT expiration Unix timestamp in `sensuctl config view`.
- Added the 'sensu-backend init' subcommand.
- Added a new flag, --etcd-client-urls, which should be used with sensu-backend
when it is not operating as an etcd member. The flag is also used by the new
sensu-backend init tool.
- Added the cluster's distribution to Tessen data.
- Added a new field, ClusterIDHex, to the ClusterHealth datatype.
- Added the `--etcd-discovery` and `--etcd-discovery-srv` flags to
`sensu-backend`. These are used to take advantage of the embedded etcd's
auto-discovery features.
- Added `--keepalive-critical-timeout` to define the time after which a
critical keepalive event should be created for an agent.
- Added `--keepalive-warning-timeout` which is an alias of `--keepalive-timeout`
for backwards compatibility.

### Fixed
- Add a timeout to etcd requests when retrieving the nodes health.
- Show the correct default value for the format flag in `sensuctl dump` help
usage.
- Installing sensuctl commands via Bonsai will now check for correct labels
before checking if the asset has 1 or more builds.
- Listing assets with no results returns an empty array.
- Fixed a panic that could occur when creating resources in a namespace that
does not exist.
- [Web] Links to documentation now point to the version of the product being run
instead of the latest; helpful when running an older version of Sensu.
- Fixed issue where keepalive events and events created through the agent's
socket interface could be missing a namespace.
- Fixed an issue where 'sensuctl cluster health' would hang indefinitely.
- Fixed several issues around the metadata of resources encoded using the
wrapped-json format, where the metadata would go missing when listing
resources or prevent resources from being created.

### Changed
- The backend will no longer automatically be seeded with a default admin
username and password. Users will need to run 'sensu-backend init' on every
new installation.
- Several deprecated flags were removed from sensu-backend.
- [Web] Changes to navigation. The app bar has been replaced by an omnipresent
drawer increasing the available space for content. Additionally, each page now
includes breadcrumbs.
- [Web] Switching namespaces is easier than ever, with the new and improved
switcher. The new component can be accessed from the drawer or with the shortcut
ctrl+k. For those with many namespaces the switcher now includes fuzzy search
and improved keyboard navigation.
- 'sensuctl cluster health' will now use a 3s timeout when gathering cluster
health information.
- 'sensuctl cluster health' now collects cluster health information concurrently.

## [5.15.0] - 2019-11-18

### Fixed
- Added better error logging for mutator execution.
- Fixed the order of flap detection weighting for checks.
- The pprof server now only binds to localhost.

### Added
- Added the `APIKey` resource and HTTP API support for POST, GET, and DELETE.
- Added sensuctl commands to manage the `APIKey` resource.
- Added support for api keys to be used in api authentication.
- Added support for sensu-backend service environment variables.
- Added support for timezones in check cron strings.
- Added support for extending sensuctl support with commands.

### Changed
- Moved `corev2.BonsaiAsset` to `bonsai.Asset` and moved
`corev2.OutdatedBonsaiAsset` to `bonsai.OutdatedAsset` along with subsequent
bonsai package refactors.
- Colons and periods are now allowed to be used in all resource names, with
the exception of users.

## [5.14.2] - 2019-11-04

### Changed
- Upgraded etcd to 3.3.17
- Listing namespaces is now done implicitly based on access to resources within
a namespace. Users will no longer be able to list all namespaces by default, in
new installations. Existing installations will function as before. Operators can
change to the new behaviour, by modifying the system:user role.

### Fixed
- As a result of upgrading etcd, TLS etcd clients that lose their connection will
successfully reconnect when using --no-embed-etcd.
- Check TTL switches are now correctly buried when associated events and entities
are deleted.
- Keepalive switches are now correctly buried when the keepalive event is deleted.
- Sensu now uses far fewer leases for keepalives and check TTLs, resulting in a
stability improvement for most deployments.
- Fixed a minor UX issue in interactive filter commands in sensuctl.
- Silences now successfully apply to proxy entities where the check doesn't contain
  the same subscriptions as the entity (#3356)

## [5.14.1] - 2019-10-16

### Added
- Added prometheus gauges for check schedulers.

### Fixed
- Opening an already open Bolt database should not cause sensu-agent to hang
indefinitely.
- [CLI] Dump multiple types as YAML to a file would print separator STDOUT
instead of specified file
- Fixed a bug where Sensu would crash with a panic due to a send on a closed channel.

## [5.14.0] - 2019-10-08

### Added
- [Web] Added an additional option to the error dialog allowing users to
completely wipe the application's persisted state; in lieu of them having to
manually wipe their local / session storage. This may help in the rare cases
where something in said state is leading to an uncaught exception.
- [Web] For operating systems with support for selecting a preferred light /dark
theme, the application now respects the system preference by default.
- sensuctl dump can now list the types of supported resources with --types.
- Added the `sensu_agent_version` field to the `Entity` resource, which reflects
the Sensu semver version of the agent entity.
- Added the `--etcd-heartbeat-interval` and `--etcd-election-timeout` flags to
`sensu-backend`

### Changed
- [Web] Github is not always the best place for feature requests and discussion,
as such we've changed CTA for feedback to point to Discourse instead of the
web repository's issues page.
- [Web] When a user lands on a page inside a namespace that no longer exists or
they do not have access to, the drawer is now opened so that namespace switcher
is front and center. Hopefully this should reduce any confusion around next
steps.
- Support agent TLS authentication, usable with a licensed sensu-backend.
- Updated Go version from 1.12.3 to 1.13.1.
- [GraphQL] `putWrapped` mutation now accepts wrapped JSON with empty
outer objectmeta.

### Fixed
- [Web] Fixed issue where a user with an appropriate role may have been unable
to resolve events, queue checks, and create silenced entries.
- Splayed proxy checks are now executed every interval, instead of every
`interval + interval * splay_coverage`.
- [GraphQL] Ensures that proxy entity label & annotations are redacted.
- Fixed a bug in the ring where round robin schedules would not recover
after quorum loss.
- [Web] Unauthorized errors emitted while creating silences or resolving events
are now caught and a toast is presented to communicate what occurred.
- [Web] Internal errors are now avoided when a user attempts to queue an ad-hoc
check for a keepalive.
- Do not separate asset builds into several assets unless the the tabular format
is used in `sensuctl asset list`.
- Fix the 'flag accessed but not defined' error in `sensuctl asset outdated`
- Fix generic API client's `SetTypeMeta` method. The APIGroup is now correctly
configured and by virtue unintended authorization denied errs are avoided.
- Fixed a bug where checks would stop executing after a network error.
- Fixed a bug where sensuctl create with stdin was not working.

## [5.13.2] - 2019-09-19

### Fixed
- Enterprise bug fix.

## [5.13.1] - 2019-09-10

### Fixed
- Multi-build asset definitions with no matching filters will no longer cause a panic.

## [5.13.0] - 2019-09-09

### Added
- Added the `sensuctl env` command.
- sensuctl asset add (fetches & adds assets from Bonsai).
- sensuctl asset outdated (checks for newer versions of assets from Bonsai).
- Add HTTP and directory support to `sensuctl create`
- Only validate check interval/cron when publish true

### Fixed
- sensuctl dump no longer silently discards errors.
- Interactive check create and update modes now have 'none' as the first
highlighted option, instead of nagios-perfdata.
- Fixed a bug where silences would not expire on event resolution.

## [5.12.0] - 2019-08-22

### Added
- Added functionality for the agent `--allow-list` configuration, which
whitelists check and check hook executables.
- Added the `runtime_assets` field to `HookConfig`. Assets are enabled
for check hook execution.
- Added backwards compatible content negotiation to the websocket connection.
Protobuf will be used for serialization/deserialization unless indicated by the
backend to use JSON.
- Added delete functionality for assets in the API and sensuctl.
- Added `sensuctl dump` to dump resources to a file or STDOUT.
- Added `event.check.name` as a supported field selector.
- [Web] Added timeline chart to event details view.
- Added `entity.system.arm_version` to record the value of `GOARM` at compile time.
- Added `ProviderType` field to `AuthProviderClaims`
- Added `builds` field to the `Asset` type to allow assets to specify different
URLs for each platform/architecture/arch_version.

### Changed
- The project now uses Go modules instead of dep for dependency management.
- The internal reverse proxy relied on by the dashboard has been eliminated.
- The generic etcd watcher now keeps track of revisions.
- The resource caches can now rebuild themselves in case of failures.
- Event and Entity resources can now be created without an explicit namespace;
the system will refer to the namespace in the URL.
- Events and Entities can now be created with the POST verb.
- [Web] Changed styling of namespace labels.
- Log token substitution failures more clearly.

### Fixed
- Fixed the tabular output of `sensuctl filter list` so inclusive filter expressions
are joined with `&&` and exclusive filter expressions are joined with `||`.
- The REST API now correctly only returns events for the specific entity
queried in the `GET /events/:entity` endpoint (#3141)
- Prevent a segmentation fault when running `sensuctl config view` without
configuration.
- Added entity name to the interactive sensuctl survey.
- Check hooks with `stdin: true` now receive actual event data on STDIN instead
  of an empty event.
- Prevent a segmentation fault on the agent when a command execution returns an
error.
- [Web] Fixed issue where a bad or revoked access token could crash the app.

### Removed
- Removed encoded protobuf payloads from log messages (when decoded, they can reveal
redacted secrets).

## [5.11.1] - 2019-07-18

### Fixed
- The agent now sends heartbeats to the backend in order to detect network
failures and reconnect faster.
- The default handshake timeout for the WebSocket connection negotiation has
been lowered from 45 to 15 seconds and is now configurable.

## [5.11.0] - 2019-07-10

### Added
- Silenced entries are now retrieved from the cache when determining if an event
is silenced.
- Added --disable-assets flag to sensu-agent.
- Added ability to query mutators to the GraphQL service
- Added ability to query event filters to the GraphQL service
- Added prometheus metrics for topics in wizard bus and agent sessions.
- The buffer size and worker count of keepalived, eventd & pipelined can now be
configured on sensu-backend.
- Added a `headers` field to the `Asset` struct. Headers is a map of key/value
string pairs used as HTTP headers for asset retrieval.
- Added the current user to the output of `sensuctl config view`.
- [Web] Adds list and details views for mutators
- [Web] Adds list and details views for event filters
- Added sensuctl delete command

### Changed
- [Web] Updated embedded web assets from `46cd0ee` ... `8f50155`
- The REST API now returns the `201 Created` success status response code for
POST & PUT requests instead of `204 No Content`.

### Fixed
- The REST API now returns an error when trying to delete an entity that does
not exist.
- Fixed a bug where basic authorization was not being performed on the agent websocket connection.
- Fixed an aliasing regression where event timestamps from the /events API
were not getting properly populated.
- Fixed a bug where multiple nested set handlers could be incorrectly flagged as
deeply nested.
- Fixed a bug where round robin proxy checks could fail to execute.
- Fixed a bug where watchers could enter a tight loop, causing very high CPU
usage until sensu-backend was restarted.

## [5.10.1] - 2019-06-25

### Fixed
- Fixed the entity_attributes in proxy_requests so all attributes must match
instead of only one of them.
- Fixed a bug where events were not deleted when their corresponding entity was.

## [5.10.0] - 2019-06-18

### Added
- Added POST `/api/core/v2/tessen/metrics`.
- Added the ability in TessenD to listen for metric points on the message bus,
populate, and send them to the Tessen service.
- [Web] Adds ability to delete entities
- [GraphQL] Adds simple auto-suggestion feature.
- Added a tag to all Tessen metrics to differentiate internal builds.
- Added a unique sensu cluster id, accessible by GET `/api/core/v2/cluster/id`.
- Added `sensuctl cluster id` which exposes the unique sensu cluster id.

### Changed
- [Web] Updated embedded web assets from `275386a` ... `46cd0ee`
- Refactoring of the REST API.
- Changed the identifying cluster id in TessenD from the etcd cluster id to
the sensu cluster id.
- [GraphQL] Updates `PutResource` mutation to accept an `upsert` boolean flag parameter. The `upsert` param defaults to `true`, but if set to `false` the mutation will return an error when attempting to create a duplicate resource.
- Eventd has been refactored. Users should not perceive any changes, but a
substantial amount of business logic has been moved into other packages.
- The `sensuctl create` command now accepts resources without a declared
namespace. If the namespace is omitted, the resource will be created in the
current namespace, or overridden by the `--namespace` flag.
- Eventd now uses a constant number of requests to etcd when working with
silenced entries, instead of a number that is proportional to the number of
subscriptions in a check.

### Fixed
- The check state and check total_state_change properties are now more correct.
- Scheduling proxy checks now consumes far fewer CPU resources.
- [Web] Unless required- scrollbars on code blocks are hidden.
- [Web] Ensure that we redirect user to a valid namespace when first signing in.
- [Web] Correctly display timeout value for handlers.
- [Web] Avoid exception when parsing non-standard cron statements. (Eg.
`@every 1h` or `@weekly`)
- The resources metadata are now validated with the request URI.

## [5.9.0] - 2019-05-29

### Added
- [GraphQL] Added field to retrieve REST API representation of a resource to
  each core type
- [Web] Add views for handlers

### Changed
- [Web] Updated embedded web assets from `9d91d7f` ... `275386a`
- [Web] Implements simpler & more efficient filtering.
- [GraphQL] fields that previously accepted a JS filter have been deprecated and
  replaced with a simpler syntax.

### Fixed
- Fixed the behaviors for check `Occurrences` and `OccurrencesWatermark`.
- Fixed a panic that could occur when seeding initial data.
- [Web] Compress dashboard assets
- [Web] Fixed regression where dashboard assets were no longer compressed.
- Fixed listing of silenced entries by check or subscription.
- The docker-compose.yaml file now refers to the sensu/sensu:latest image.

## [5.8.0] - 2019-05-22

### Added
- Added per resource counts to tessen data collection.
- Added event processing counts to tessen data collection.
- Added ability to query for `Handlers` (individual and collections) from the GraphQL query endpoint.
- Added `/version` to retrieve the current etcd server/cluster version and the sensu-backend version.
- --etcd-cipher-suites option is now available for sensu-backend.
- Added the `--chunk-size` flag to `sensuctl * list` sub-commands

### Changed
- eventd and keepalived now use 1000 handlers for events.
- etcd database size and request size are now configurable.
- Most resources now use protobuf serialization in etcd.

### Fixed
- Only bury switchsets of checks that no longer have a TTL, in order to reduce
the number of write operations made to etcd.
- Fixed keepalives switchsets for entities with deregistration.
- Fixed continue token generation in namespace and user pagination.

## [5.7.0] - 2019-05-09

### Added
- Added a Windows service wrapper for sensu-agent. See
"sensu-agent service --help" for more information.

### Fixed
- Fixed `sensuctl` color output on Windows.
- Fixed a regression in `sensuctl cluster` json/wrapped-json output.
- Fixed a regression that caused listing objects for a given namespace to also
  include results from namespaces sharing a similar prefix.

## [5.6.0] - 2019-04-30

### Added
- Added filtering support to `sensuctl`. This feature only works against a
  `sensu-backend` with a valid enterprise license.
- Added fields getter functions for resources available via the REST API.
- Added the message bus to Tessend in order to track Tessen configuration changes from the API.
- Added a performance optimizing `Count()` function to the generic store.
- Added a hexadecimal Cluster ID title to the `sensuctl cluster health` and
`sensuctl cluster member-list` commands in tabular format.
- Added a `Header` field to the `HealthResponse` type returned by `/health`.

### Fixed
- Fixed the agent `--annotations` and `--labels` flags.

## [5.5.1] - 2019-04-15

### Changed
- Added parsing annoatations to sensu-agent, both from agent.yml and command line arguments
- Updated Go version from 1.11.4 to 1.12.3 for CI builds.
- Changed the 1.x `client` field to `source` in the 1.x compatible agent socket. The `client` field is now deprecated.
- Deprecated the agent TCP/UDP sockets in favor of the agent rest api.
- [GraphQL] Added mutation to create / update using wrapped resources.
- [GraphQL] Added field returning wrapped resource given ID.
- apid uses a new generic router for listing resources.
- The store uses the generic List function for listing resources.

### Fixed
- Fixed an issue where etcd watchers were used incorrectly. This was causing
100% CPU usage in some components, as they would loop endlessly trying to get
results from watchers that broke, due to their stream terminating. Other
components would simply stop updating. Watchers now get reinstated when the
client regains connectivity.
- Fixed the `/events/:entity` route in the REST API.
- Fixed a bug where the --labels arg was not working as expected in sensu-agent.

## [5.5.0] - 2019-04-03

### Added
- Added the TessenD daemon.
- Added an etcd watcher for tessen configuration.
- Added ring support for TessenD so that the service is invoked in a
round-robin fashion within a cluster.
- Added `tessen opt-in` command to `sensuctl`.
- Added `tessen opt-out` command to `sensuctl`.
- Added `tessen info` command to `sensuctl`.
- Added more verbose logging to indicate when a proxy request matches an entity according to its entity attributes.

### Removed
- Removed the unused etcd watcher for hook configurations.

### Fixed
- [Web] Ensure user chip is never rendered when creator is not present.

## [5.4.0] - 2019-03-27

### Added
- Add support for pagination to the API
- Add two new flags for `backend` daemon to optionally allow for separate TLS
  cert/key for dashboard. the flags are: `--dashboard-cert-file` and
  `--dashboard-key-file`. The dashboard will use the same TLS config of the API
  unless these new flags are specified.
- Added notion of asset collections to dashboard daemon
- Added a store for Tessen opt-in/opt-out configuration.
- Added /tessen GET and PUT endpoints to the API.
- Added queueing to the agent /events API

### Changed
- [Web] Updated dependencies that had warnings
- [Web] Updated dependency babel to ^7.4
- [Web] Updated UI library to ^3.8

### Fixed
- Fixed a bug in `sensuctl` where global/persistent flags, such as `--namespace`
  and `--config-dir`, would get ignored if they were passed after a sub-command
  local flag, such as `--format`.
- Fixed a bug in `sensuctl` where handlers and filters would only be deleted
  from the default namespace, unless a `--namespace` flag was specified.
- Fixed a bug where events could be stored without a timestamp.
- Fixed a bug where metrics could be persisted to etcd in some cases.
- Fixed a bug where agents would sometimes refuse to terminate on SIGTERM and
  SIGINT.
- Fixed a bug where agents would always try to reconnect to the same backend,
  even when multiple backends were specified. Agents will now try to connect to
  other backends, in pseudorandom fashion.
- [Web] Avoids crash when the creator of a check is inaccessible.
- [Api] Respond with 404 from the users endpoint when user for given name cannot
  be found.
- Commands wrap on the event details page and will display "-" if there is no
  command (keepalives)

## [5.3.0] - 2019-03-11

### Added
- Added additional check config and entity information to event details page.
- Fixed all known TLS vulnerabilities affecting the backend server:
    - TLS min version increased to 1.2
    - Removed ALL but perfect-forward-secrecy ciphers
- Removed requirement of specifying `--trusted-ca-file` when using TLS on backend
- Prevented backend from loading server TLS configuration for http client
- Enforced uniform TLS configuration for all three backend components (apid, agentd, dashboardd)
- Set http client timeout to 15 seconds for sensuctl
- Round robin scheduling is now fully functional.
- Web UI offline state detection and and alert banner.

### Changed
- Asset downloading now uses buffered I/O.

### Fixed
- Check results sent via the agent socket now support handlers.
- `sensuctl user list` can now output yaml and wrapped-json
- Fixed bug with how long commands were displayed on check details page.
- Assets downloads no longer specify a client timeout.
- Fixed a bug where agent entity subscriptions would be communicated to the
  backend incorrectly. Due to the scheduler using the subscriptions from the
  HTTP header, this does not have any effect on scheduling.
- Web - Fixes issue where timeout value was not displayed.
- Fixed bug with how long commands were displayed on check details page.

### Removed
- Removed the concept of "edition" and the edition header.

## [5.2.1] - 2019-02-11

### Fixed
- Fixed a regression in the agent that would not allow proxy checks to be
run for subsequent executions.
### Added
- Web UI - support for labels and annotations

## [5.2.0] - 2019-02-06

### Added
- Added support for the following TLS related options to `sensuctl`:
`--trusted-ca-file` and `--insecure-skip-tls-verify`. This allows sensuctl
users to use a self-signed certificate without adding it to the operating
system's CA store, either by explicitly trusting the signer, or by disabling
TLS hostname verification.
- Added a generic watcher in the store.
- Added `RemoveProvider` method to authenticator.
- Check output truncation support has been added. Check output can be truncated
by adjusting the max_output_size and discard_output properties.
- Added ability to silence/unsilence from the event details page.
- Added support for wrapped resources in the API with `sensuctl create` &
`sensuctl edit`.
- Web UI - platform version displays on the entity details page.
- Web UI - include proxy request configuration on check details page.
- Web UI - display deregistration config on the entity details page.

### Changed
- Removed unused workflow `rel_build_and_test` in CircleCI config.
- Moved the `Provider` interface to `api/core/v2` package.
- Moved the `Authenticator` interface to `backend/authentication` package.
- Updated confirmation messages for sensuctl commands: `Created`, `Deleted` and
`Updated` instead of `OK`.
- Exported some functions and methods in the CLI client.
- The API authenticator now identifies providers by their name only.

### Fixed
- Check TTL failure events are now much more reliable, and will persist even
in the presence cluster member failures and cluster restarts.
- Fix snakeCase version of keys in typeMap for acronyms.
- Fixed a bug in keepalive processing that could result in a crash.
- Pin childprocess to v0.9.0 in CircleCI so fpm can be installed.
- Substitutions applied to command & hooks are now omitted from events.
- Fixes a bug where generic store methods assumed a namespace was provided for non-namespaced resources.
- Keepalive and check TTL database state is now properly garbage-collected on
entity deletion.
- Fixed a bug where `sensuctl version` required configuration files to exist.
- Updates the copy on the confirm disable dialog to accurately reflect the
operation.

## [5.1.1] - 2019-01-24

### Added
- Added the notion of authentication providers.

### Changed
- Improved logging for errors in proxy check requests.
- Updated Go version from 1.10 to 1.11.4.
- Refactoring of the internal authentication mechanism into a `basic`
authentication provider.
- Modified private generic store methods as public functions.
- Improved logging for errors in proxy check requests.
- Updated Go version from 1.10 to 1.11.4.
- Changed keepalive event to include check.output

### Fixed
- Fixed a bug where `sensuctl edit` was not removing the temp file it created.
- Fixed a bug where adhoc checks were not retrieving asset dependencies.
- Fixed a bug where check updates would cause the check to immediately fire.
- Fixed a bug where a bad line in check output would abort metric extraction.
An error is now logged instead, and extraction continues after a bad line is encountered.
- Keepalive events will now continue to fire after cluster restarts.
- Fixed a panic in the dashboardd shutdown routine.
- Fixed a bug where deleting a non-existent entity with sensuctl would not return an error.
- Web UI - toolbar menu buttons now switch with dark theme.
- Web UI - some buttons easier to see with dark theme.
- Agents will now take proxy entity names into consideration when guarding
against duplicate check requests.

### Changed
- Improved logging for errors in proxy check requests.
- Updated Go version from 1.10 to 1.11.4.

## [5.1.0] - 2018-12-18

### Added
- Support for the trusted-ca-file and insecure-skip-tls-verify flags in
  sensu-agent. These flags have the same meaning and use as their sensu-backend
  counterparts.

### Changed
- Default location for sensu-backend data has changed from /var/lib/sensu to
  /var/lib/sensu/sensu-backend. See release notes for more information.

### Fixed
- Keepalive and check TTL failure events now fire continuously until resolved.
- Listing an empty set of assets now correctly returns [] instead of null.
- Fixed API endpoint used by the CLI to create hooks via the 'sensuctl create'
  command. It's now possible to create objects of type 'Hook' with this command
  again.
- Firefox status icons not fully rendering

## [5.0.1] - 2018-12-12

### Changed
- Added --etcd-advertise-client-urls options to docker-compose.yaml sensu-backend start command

### Fixed
- Prevent a panic when using an external etcd cluster.
- Silences List in web ui sorted by ascending order; defaults to descending
- Reduces shuffling of items as events list updates
- Fixed error in UI where status value could not be coerced
- Copy local environment variables into execution context when running checks
- Ensure environment variables are joined with a semicolon on Windows
- Command arguments are no longer needlessly escaped on Windows
- Backend environments are now included in handler & mutator execution requests.

## [5.0.0] - 2018-11-30

### Added
- Add the `etcd-advertise-client-urls` config attribute to sensu-backend
- Support for multiple API versions added to sensuctl create
- Support for metadata added to wrapped resources (yaml, wrapped-json)
- Added the backend configuration attributes `api-listen-address` & `api-url`.
- Adds feedback when rerunning check[s] in the web app

### Removed
- Check subdue functionality has been disabled. Users that have checks with
subdues defined should delete and recreate the check. The subdue feature was
found to have issues, and we are re-working the feature for a future release.
- Filter when functionality has been disabled. Users that have filters with
'when' properties defined should delete and recreate the filter. Filter when
uses the same facility as check subdue for handling time windows.
- Removed event.Hooks and event.Silenced deprecated fields
- Extensions have been removed until we have time to revisit the feature.

### Changed
- Assets and checks environments are now merged, with a preference given to the
  values coming from the check's environment.
- Assets and handlers environments are now merged, with a preference given to the
  values coming from the handler's environment.
- Assets and mutators environments are now merged, with a preference given to the
  values coming from the mutator's environment.
- Metadata from wrappers and resources is now merged, with a preference given to
the values coming from the wrapper. Labels and annotations are deep-merged.
- Round-robin scheduling has been temporarily disabled.
- The dashboard now uses the `api-url` configuration attribute to connect to the
API.

### Fixed
- Fixed several resource leaks in the check scheduler.
- Fixed a bug in the dashboard where entities could not be silenced.
- Fix the `sensuctl cluster health` command.
- Fixed issue filtering by status on the events page
- Fixed interactive operations on entities in the CLI
- Removed rerun and check links for keepalives on event details page.
- Web UI - Made silencing language more clear on Silences List page
- Fixed a bug where resources from namespaces that share a common prefix, eg:
  "sensu" and "sensu-devel", could be listed together.
- Fixed a bug in the agent where the agent would deadlock after a significant
period of disconnection from the backend.
- Fixed a bug where logging events without checks would cause a nil panic.
- Removed the ability to rerun keepalives on the events list page
- A panic in keepalive/check ttl monitors causing a panic.
- Monitors are now properly namespaced in etcd.
- Updating a users groups will no longer corrupt their password
- Prevent empty error messages in sensuctl.
- Fixed a bug where keepalive failures could be influenced by check TTL
successes, and vice versa.
- Fixed a bug where check TTL events were not formed correctly.
- Fixed a web-ui bug causing the app to crash on window resize in FireFox

### Breaking Changes
- The backend configuration attributes `api-host` & `api-port` have been
replaced with `api-listen-address`.

## [2.0.0-beta.8-1] - 2018-11-15

### Added
- Assets are included on check details page.
- Adds links to view entities and checks from the events page.
- Added an agent/cmd package, migrated startup logic out of agent main
- Improved debug logging in pipeline filtering.
- Add object metadata to entities (including labels).
- Add filter query support for labels.
- Add support for setting labels on agents with the command line.
- The sensuctl tool now supports yaml.
- Add support for `--all-namespaces` flag in `sensuctl extension list`
subcommand.
- Added functionality to the dynamic synthesize function, allowing it to
flatten embedded and non-embedded fields to the top level.
- Added the sensuctl edit command.
- Added javascript filtering.

### Removed
- Govaluate is no longer part of sensu-go.

### Fixed
- Display appropriate fallback when an entity's lastSeen field is empty.
- Silences List in web ui sorted by ascending order
- Sorting button now works properly
- Fixed unresponsive silencing entry form begin date input.
- Removed lastSeen field from check summary
- Fixed a panic on the backend when handling keepalives from older agent versions.
- Fixed a bug that would prevent some keepalive failures from occurring.
- Improved event validation error messages.
- Improved agent logging for statsd events.
- Fixues issue with tooltip positioning.
- Fixed bug with toolbar menus collapsing into the overflow menu
- The agent now reconnects to the backend if its first connection attempt
  fails.
- Avoid infinite loop when code cannot be highlighted.

### Changes
- Deprecated the sensu-agent `--id` flag, `--name` should be used instead.

### Breaking Changes
- Environments and organizations have been replaced with namespaces.
- Removed unused asset metadata field.
- Agent subscriptions are now specified in the config file as an array instead
  instead of a comma-delimited list of strings.
- Extended attributes have been removed and replaced with labels. Labels are
string-string key-value pairs.
- Silenced `id`/`ID` field has changed to `name`/`Name`.
- Entity `id`/`ID` field has changed to `name`/`Name`.
- Entity `class`/`Class` field has changed to `entity_class`/`EntityClass`.
- Check `proxy_entity_id`/`ProxyEntityID` field has changed to `proxy_entity_name`/`ProxyEntityName`.
- Objects containing both a `name`/`Name` and `namespace`/`Namespace` field have been
replaced with `metadata`/`ObjectMeta` (which contains both of those fields).
- Role-based access control (RBAC) has been completely redesigned.
- Filter and token substitution variable names now match API naming. Most names
that were previously UpperCased are now lower_cased.
- Filter statements are now called expressions. Users should update their
filter definitions to use this new naming.

## [2.0.0-beta.7-1] - 2018-10-26

### Added
- Asset functionality for mutators and handlers.
- Web ui allows publishing and unpublishing on checks page.
- Web ui allows publishing and unpublishing on check details page.
- Web ui code highlighting added.

### fixed
- fixes exception thrown when web ui browser window is resized.

## [2.0.0-beta.6-2] - 2018-10-22

### Added
- Add windows/386 to binary gcs releases
- TLS authentication and encryption for etcd client and peer communication.
- Added a debug log message for interval timer initial offset.
- Added a privilege escalation test for RBAC.

### Removed
- Staging resources and configurations have been removed from sensu-go.
- Removed handlers/slack from sensu/sensu-go. It can now be found in
sensu/slack-handler.
- Removed the `Error` store and type.

### Changed
- Changed sensu-agent's internal asset manager to use BoltDB.
- Changed sensuctl title colour to use terminal's configured default for bold
text.
- The backend no longer forcibly binds to localhost.
- Keepalive intervals and timeouts are now configured in the check object of
keepalive events.
- The sensu-agent binary is now located at ./cmd/sensu-agent.
- Sensuctl no longer uses auto text wrapping.
- The backend no longer requires embedded etcd. External etcd instances can be
used by providing the --no-embed option. In this case, the client will dial
the URLs provided by --listen-client-urls.
- The sensu-agent binary is now located at ./cmd/sensu-agent.
- Sensuctl no longer uses auto text wrapping.
- The backend no longer requires embedded etcd. External etcd instances can be
used by providing the --no-embed option. In this case, the client will dial
the URLs provided by --listen-client-urls.
- Deprecated daemon `Status()` functions and `/info` (`/info` will be
re-implemented in https://github.com/sensu/sensu-go/issues/1739).
- The sensu-backend flags related to etcd are now all prefixed with `etcd` and
the older versions are now deprecated.
- Web ui entity recent events are sorted by last ok.
- etcd is now the last component to shutdown during a graceful shutdown.
- Web ui entity recent events are sorted by last ok
- Deprecated --custom-attributes in the sensu-agent command, changed to
--extended-attributes.
- Interfaced command execution and mocked it for testing.
- Updated the version of `libprotoc` used to 3.6.1.

### Fixed
- Fixed a bug in `sensuctl configure` where an output format called `none` could
  be selected instead of `tabular`.
- Fixes a bug in `sensuctl cluster health` so the correct error is handled.
- Fixed a bug where assets could not extract git tarballs.
- Fixed a bug where assets would not install if given cache directory was a
relative path.
- Fixed a bug where an agent's collection of system information could delay
sending of keepalive messages.
- Fixed a bug in nagios perfdata parsing.
- Etcd client URLs can now be a comma-separated list.
- Fixed a bug where output metric format could not be unset.
- Fixed a bug where the agent does not validate the ID at startup.
- Fixed a bug in `sensuctl cluster health` that resulted in an unmarshal
error in an unhealthy cluster.
- Fixed a bug in the web ui, removed references to keepaliveTimeout.
- Keepalive checks now have a history.
- Some keepalive events were misinterpreted as resolution events, which caused
these events to be handled instead of filtered.
- Some failing keepalive events were not properly emitted after a restart of
sensu-backend.
- The check output attribute is still present in JSON-encoded events even if
empty.
- Prevent an empty Path environment variable for agents on Windows.
- Fixed a bug in `sensuctl check update` interactive mode. Boolean defaults
were being displayed rather than the check's current values.
- Use the provided etcd client TLS information when the flag `--no-embed-etcd`
is used.
- Increase duration delta in TestPeriodicKeepalive integration test.
- Fixed some problems introduced by Go 1.11.

### Breaking Changes
- Removed the KeepaliveTimeout attribute from entities.

## [2.0.0-beta.4] - 2018-08-14

### Added
- Added the Sensu edition in sensuctl config view subcommand.
- List the supported resource types in sensuctl.
- Added agent ID and IP address to backend session connect/disconnect logs
- Licenses collection for RHEL Dockerfiles and separated RHEL Dockerfiles.

### Changed
- API responses are inspected after each request for the Sensu Edition header.
- Rename list-rules subcommand to info in sensuctl role commmand with alias
for backward compatibility.
- Updated gogo/protobuf and golang/protobuf versions.
- Health API now returns etcd alarms in addition to cluster health.

### Fixed
- Fixed agentd so it does not subscribe to empty subscriptions.
- Rules are now implicitly granting read permission to their configured
environment & organization.
- The splay_coverage attribute is no longer mandatory in sensuctl for proxy
check requests and use its default value instead.
- sensu-agent & sensu-backend no longer display help usage and duplicated error
message on startup failure.
- `Issued` & `History` are now set on keepalive events.
- Resolves a potential panic in `sensuctl cluster health`.
- Fixed a bug in InfluxDB metric parsing. The timestamp is now optional and
compliant with InfluxDB line protocol.
- Fixed an issue where adhoc checks would not be issued to all agents in a
clustered installation.

### Breaking Changes
- Corrects the check field `total_state-change` json tag to `total_state_change`.

## [2.0.0-beta.3-1] - 2018-08-02

### Added
- Added unit test coverage for check routers.
- Added API support for cluster management.
- Added sensuctl cluster member-list command.
- Added Sensu edition detection in sensuctl.
- Added sensuctl cluster member-add command.
- Added API client support for enterprise license management.
- Added a header to API calls that returns the current Sensu Edition.
- Added sensuctl cluster health command.

### Changed
- The Backend struct has been refactored to allow easier customization in
enterprise edition.
- Use etcd monitor instead of in-memory monitor.
- Refactoring of the cmd package for sensuctl to allow easier customization in
the enterprise edition.
- Upgrade dep to v0.5.0
- Added cluster health information to /health endpoint in sensu-backend.

### Fixed
- Fixed `sensuctl completion` help for bash and zsh.
- Fixed a bug in build.sh where versions for Windows and Mac OS were not
generated correctly.
- Display the name of extensions with table formatting in sensuctl.
- Fixed TLS issue that occurred when dashboard communicated with API.
- Check TTL now works with round robin checks.
- Format string for --format flag help now shows actual arguments.
- Push the sensu/sensu:nightly docker image to the Docker Hub.
- Replaced dummy certs with ones that won't expire until 100 years in the
future.
- Fixed a bug where clustered round robin check execution executed checks
too often.
- Catch errors in type assertions in cli.
- Fixed a bug where users could accidentally create invalid gRPC handlers.

### Removed
- Removed check subdue e2e test.
- Removed unused Peek method in the Ring data structure.

### Breaking Changes
- Removed deprecated import command.

## [2.0.0-beta.2] - 2018-06-28

### Added
- Performed an audit of events and checks. Added `event.HasCheck()` nil checks
prior to assuming the existence of said check.
- Added a Create method to the entities api.
- Added the ability to set round robin scheduling in sensuctl
- Added Output field to GRPC handlers
- Additional logging around handlers
- Accept additional time formats in sensuctl
- Entities can now be created via sensuctl.
- Added the format `wrapped-json` to sensuctl `configure`, `list` and `info`
commands, which is compatible with `sensuctl create`.
- Added debug event log with all event data.
- Added yml.example configurations for staging backend and agents.
- Added test resources in `testing/config/resources.json` to be used in staging.
- Added all missing configuration options to `agent.yml.example` and
`backend.yml.example`.
- Added environment variables to checks.
- Added logging redaction integration test.
- Added check token substitution integration test.
- Added the `sensuctl config view` subcommand.
- Added extension service configuration to staging resources.
- Added some documentation around extensions.
- Added Dockerfile.rhel to build RHEL containers.

### Changed
- Upgraded gometalinter to v2.
- Add logging around the Sensu event pipeline.
- Split out the docker commands in build script so that building images and
  pushing can be done separately.
- Migrated the InfluxDB handler from the sensu-go repository to
github.com/nikkiki/sensu-influxdb-handler
- Entry point for sensu-backend has been changed to
  `github.com/sensu/sensu-go/cmd/sensu-backend`
- Don't allow unknown fields in types that do not support custom attributes
when creating resources with `sensuctl create`.
- Provided additional context to metric event logs.
- Updated goversion in the appveyor configuration for minor releases.
- Use a default hostname if one cannot be retrieved.
- Return an error from `sensuctl configure` when the configured organization
or environment does not exist.
- Remove an unnecessary parameter from sensuctl environment create.
- The profile environment & organization values are used by default when
creating a resource with sensuctl.
- Migrated docker image to sensu Docker Hub organization from sensuapp.
- Use the sensu/sensu image instead of sensu/sensu-go in Docker Hub.

### Fixed
- Prevent panic when verifying if a metric event is silenced.
- Add logging around the Sensu event pipeline
- Marked silenced and hooks fields in event as deprecated
- Fixed a bug where hooks could not be created with `create -f`
- Metrics with zero-values are now displayed correctly
- Fix handler validation routine
- Fixed a small bug in the opentsdb transformer so that it trims trailing
whitespace characters.
- Sensu-agent logs an error if the statsd listener is unable to start due to an
invalid address or is stopped due to any other error.
- Fixed a bug where --organization and --environment flags were hidden for all
commands
- Fix a bug where environments could not be created with sensuctl create
- StatsD listener on Windows is functional
- Add version output for dev and nightly builds (#1320).
- Improve git version detection by directly querying for the most recent tag.
- Fixed `sensuctl create -f` for `Role`
- Fixed `sensuctl create -f` for `Event`
- Added validation for asset SHA512 checksum, requiring that it be at least 128
characters and therefore fixing a bug in sensuctl
- Silenced IDs are now generated when not set in `create -f` resources
- API requests that result in a 404 response are now logged
- Fixed a bug where only a single resource could be created with
`sensuctl create` at a time.
- Fixed a bug where environments couldn't be deleted if there was an asset in
the organization they reside in.
- Dashboard's backend reverse proxy now works with TLS certs are configured.
- Fixed a bug with the IN operator in query statements.
- Boolean fields with a value of `false` now appear in json format (removed
`omitempty` from protobufs).
- The sensuctl create command no longer prints a spurious warning when
non-default organizations or environments are configured.
- When installing assets, errors no longer cause file descriptors to leak, or
lockfiles to not be cleaned up.
- Fixed a bug where the CLI default for round robin checks was not appearing.
- Missing custom attributes in govaluate expressions no longer result in
an error being logged. Instead, a debug message is logged.
- Update AppVeyor API token to enable GitHub deployments.
- Allow creation of metric events via backend API.
- Fixed a bug where in some circumstances checks created with sensuctl create
would never fail.
- Fixed a goroutine leak in the ring.
- Fixed `sensuctl completion` help for bash and zsh.

### Removed
- Removed Linux/386 & Windows/386 e2e jobs on Travis CI & AppVeyor
- Removed check output metric extraction e2e test, in favor of more detailed
integration coverage.
- Removed the `leader` package
- Removed logging redaction e2e test, in favor of integration coverage.
- Removed check token substitution e2e test, in favor of integration coverage.
- Removed round robin scheduling e2e test.
- Removed proxy check e2e test.
- Removed check scheduling e2e test.
- Removed keepalive e2e test.
- Removed event handler e2e test.
- Removed `sensuctl` create e2e tests.
- Removed hooks e2e test.
- Removed assets e2e test.
- Removed agent reconnection e2e test.
- Removed extensions e2e test.

## [2.0.0-beta.1] - 2018-05-07
### Added
- Add Ubuntu 18.04 repository
- Support for managing mutators via sensuctl.
- Added ability to sort events in web UI.
- Add PUT support to APId for the various resource types.
- Added flags to disable the agent's API and Socket listeners
- Made Changelog examples in CONTRIBUTING.md more obvious
- Added cli support for setting environment variables in mutators and handlers.
- Added gRPC extension service definition.
- The slack handler now uses the iconURL & username flag parameters.
- Support for nightlies in build/packaging tooling.
- Added extension registry support to apid.
- Added extension registry to the store.
- Add sensuctl create command.
- Adds a statsd server to the sensu-agent which runs statsd at a configurable
flush interval and converts gostatsd metrics to Sensu Metric Format.
- Add event filtering to extensions.
- Proper 404 page for web UI.
- Add sensuctl extension command.
- Add extensions to pipelined.
- Added more tests surrounding the sensu-agent's statsd server and udp port.
- Add the `--statsd-event-handlers` flag to sensu-agent which configures the
event handlers for statsd metrics.
- Add default user with username "sensu" with global, read-only permissions.
- Add end-to-end test for extensions.
- Add configuration setting for backend and agent log level.
- Add extension package for building third-party Sensu extensions in Go.
- Add the `--statsd-disable` flag to sensu-agent which configures the
statsd listener. The listener is enabled by default.
- Added an influx-db handler for events containing metrics.
- Add 'remove-when' and 'set-when' subcommands to sensuctl filter command.
- Added the Transformer interface.
- Added a Graphite Plain Text transformer.
- Add support for `metric_format` and `metric_handlers` fields in the Check and
CheckConfig structs.
- Add CLI support for `metric_format` and `metric_handlers` fields in `sensuctl`.
- Add support for metric extraction from check output for `graphite_plaintext`
transformer.
- Added a OpenTSDB transformer.
- Add support for metric extraction from check output for `opentsdb_line`
- Added a Nagios performance data transformer.
- Add support for metric extraction from check output for `nagios_perfdata`
- Added an InfluxDB Line transformer.
- Add support for metric extraction from check output for `influxdb_line`
transformer.
- Add e2e test for metric extraction.

### Changed
- Changed the maximum number of open file descriptors on a system to from 1024
(default) to 65535.
- Increased the default etcd size limit from 2GB to 4GB.
- Move Hooks and Silenced out of Event and into Check.
- Handle round-robin scheduling in wizardbus.
- Added informational logging for failed entity keepalives.
- Replaced fileb0x with vfsgen for bundling static assets into binary. Nodejs 8+
and yarn are now dependencies for building the backend.
- Updated etcd to 3.3.2 from 3.3.1 to fix an issue with autocompaction settings.
- Updated and corrected logging style for variable fields.
- Build protobufs with go generate.
- Creating roles via sensuctl now supports passing flags for setting permissions
  rules.
- Removed -c (check) flag in sensuctl check execute command.
- Fix a deadlock in the monitor.
- Don't allow the bus to drop messages.
- Events list can properly be viewed on mobile.
- Updated Sirupsen/logrus to sirupsen/logrus and other applicable dependencies using the former.
- Set default log level to 'warn'.
- Optimize check marshaling.
- Silenced API only accepts 'id' parameter on DELETE requests.
- Disable gostatsd internal metric collection.
- Improved log entries produced by pipelined.
- Allow the InfluxDB handler to parse the Sensu metric for an InfluxDB field tag
and measurement.
- Removed organization and environment flags from create command.
- Changed `metric_format` to `output_metric_format`.
- Changed `metric_handlers` to `output_metric_handlers`.

### Fixed
- Terminate processes gracefully in e2e tests, allowing ports to be reused.
- Shut down sessions properly when agent connections are disrupted.
- Fixed shutdown log message in backend
- Stopped double-writing events in eventd
- Agents from different orgs/envs with the same ID connected to the same backend
  no longer overwrite each other's messagebus subscriptions.
- Fix the manual packaging process.
- Properly log the event being handled in pipelined
- The http_check.sh example script now hides its output
- Silenced entries using an asterisk can be deleted
- Improve json unmarshaling performance.
- Events created from the metrics passed to the statsd listener are no longer
swallowed. The events are sent through the pipeline.
- Fixed a bug where the Issued field was never populated.
- When creating a new statsd server, use the default flush interval if given 0.
- Fixed a bug where check and checkconfig handlers and subscriptions are null in rendered JSON.
- Allow checks and hooks to escape zombie processes that have timed out.
- Install all dependencies with `dep ensure` in build.sh.
- Fixed an issue in which some agents intermittently miss check requests.
- Agent statsd daemon listens on IPv4 for Windows.
- Include zero-valued integers in JSON output for all types.
- Check event entities now have a last_seen timestamp.
- Improved silenced entry display and UX.
- Fixed a small bug in the opentsdb transformer so that it trims trailing
whitespace characters.

## [2.0.0-nightly.1] - 2018-03-07
### Added
- A `--debug` flag on sensu-backend for enabling a pprof HTTP endpoint on localhost.
- Add CLI support for adhoc check requests.
- Check scheduler now handles adhoc check requests.
- Added `set-FIELD` and `remove-FIELD` commands for all updatable fields
of a check. This allows updating single fields and completely clearing out
non-required fields.
- Add built-in only_check_output mutator to pipelined.
- Allow publish, cron, ttl, timeout, low flap threshold and more fields to be
set when importing legacy settings.
- Add CPU architecture in system information of entities.
- The `sensuctl user change-password` subcommand now accepts flag parameters.
- Configured and enabled etcd autocompaction.
- Add event metrics type, implementing the Sensu Metrics Format.
- Agents now try to reconnect to the backend if the connection is lost.
- Added non-functional selections for resolving and silencing to web ui
- Add LastOk to check type. This will be updated to reflect the last timestamp
of a successful check.
- Added GraphQL explorer to web UI.
- Added check occurrences and occurrences_watermark attributes from Sensu 1.x.
- Added issue template for GitHub.
- Added custom functions to evaluate a unix timestamp in govaluate.

### Changed
- Refactor Check data structure to not depend on CheckConfig. This is a breaking
change that will cause existing Sensu alpha installations to break if upgraded.
This change was made before beta release so that further breaking changes could
be avoided.
- Make indentation in protocol buffers files consistent.
- Refactor Hook data structure. This is similar to what was done to Check,
except that HookConfig is now embedded in Hook.
- Refactor CheckExecutor and AdhocRequestExecutor into an Executor interface.
- Changed the sensu-backend etcd flag constants to match the etcd flag names.
- Upgraded to Etcd v3.3.1
- Removed 3DES from the list of allowed ciphers in the backend and agent.
- Password input fields are now aligned in  `sensuctl user change-password`
subcommand.
- Agent backend URLs without a port specified will now default to port 8081.
- Travis encrypted variables have been updated to work with travis-ci.org
- Upgraded all builds to use Go 1.10.
- Use megacheck instead of errcheck.
- Cleaned agent configuration.
- We no longer duplicate hook execution for types that fall into both an exit
code and severity (ex. 0, ok).
- Updated the sensuctl guidelines.
- Changed travis badge to use travis-ci.org in README.md.
- Govaluate's modifier tokens can now be optionally forbidden.
- Increase the stack size on Travis CI.
- Refactor store, queue and ring interfaces, and daemon I/O details.
- Separated global from local flags in sensuctl usage.

### Fixed
- Fixed a bug in time.InWindow that in some cases would cause subdued checks to
be executed.
- Fixed a bug in the HTTP API where resource names could not contain special
characters.
- Resolved a bug in the keepalive monitor timer which was causing it to
erroneously expire.
- Resolved a bug in how an executor processes checks. If a check contains proxy
requests, the check should not duplicately execute after the proxy requests.
- Removed an erroneous validation statement in check handler.
- Fixed HookList `hooks` validation and updated `type` validation message to
allow "0" as a valid type.
- Events' check statuses & execution times are now properly added to CheckHistory.
- Sensu v1 Check's with TTL, timeout and threshold values can now be imported
correctly.
- Use uint32 for status so it's not empty when marshalling.
- Automatically create a "default" environment when creating a new organization.

## [2.0.0-alpha.17] - 2018-02-13
### Added
- Add .gitattributes file with merge strategy for the Changelog.
- Context switcher added for dashboard.
- Add API support for adhoc check requests.
- Check scheduler now supports round-robin scheduling.
- Added better error checking for CLI commands and support for mutually
exclusive fields.
- Added `--interactive` flag to CLI which is required to run interactive mode.
- Added CLI role rule-add Organization and Environment interactive prompts.
- Added events page list and simple buttons to filter

### Changed
- Silenced `begin` supports human readable time (Format: Jan 02 2006 3:04PM MST)
in `sensuctl` with optional timezone. Stores the field as unix epoch time.
- Increased the timeout in the store's watchers tests.
- Incremental retry mechanism when waiting for agent and backend in e2e tests.
- Renamed CLI asset create interactive prompt "Org" to "Organization".

### Fixed
- Fixed required flags in `sensuctl` so requirements are enforced.
- Add support for embedded fields to dynamic.Marshal.

## [2.0.0-alpha.16] - 2018-02-07
### Added
- Add an e2e test for proxy check requests.
- Add integration tests to our CI.
- Context switcher added for dashboard
- Add api support for adhoc check requests.

### Fixed
- Tracks in-progress checks with a map and mutex rather than an array to
increase time efficiency and synchronize goroutines reading from and writing
to that map.
- Fixed a bug where we were attempting to kill processes that had already
finished before its allotted execution timeout.
- Fixed a bug where an event could erroneously be shown as silenced.
- Properly log errors whenever a check request can't be published.
- Fixed some build tags for tests using etcd stores.
- Keepalive monitors now get updated with changes to a keepalive timeout.
- Prevent tests timeout in queue package
- Prevent tests timeout in ring package
- Fixed a bug in the queue package where timestamps were not parsed correctly.
- Fixed Ring's Next method hanging in cases where watch events are not propagated.

### Changed
- Queues are now durable.
- Refactoring of the check scheduling integration tests.
- CLI resource delete confirmation is now `(y/N)`.

### Removed
- Dependency github.com/chzyer/readline

## [2.0.0-alpha.15] - 2018-01-30
### Added
- Add function for matching entities to a proxy check request.
- Added functions for publishing proxy check requests.
- Added proxy request validation.
- CLI functionality for proxy check requests (add set-proxy-requests command).
- Entities have been added to the state manager and synchronizer.
- Added package leader, for facilitating execution by a single backend.
- Proxy check requests are now published to all entities described in
`ProxyRequests` and `EntityAttributes`.
- Add quick navigation component for dashboard

### Changed
- Govaluate logic is now wrapped in the `util/eval` package.
- Cron and Interval scheduling are now mutually exclusive.

### Fixed
- Fixed a bug where retrieving check hooks were only from the check's
organization, rather than the check's environment, too.

## [2.0.0-alpha.14] - 2018-01-23
### Added
- Add `Timeout` field to CheckConfig.
- CLI functionality for check `Timeout` field.
- Add timeout support for check execution.
- Add timeout support for check hook execution.
- Token substitution is now available for check hooks
- Add an e2e test for logging redaction
- Support for `When` field in `Filter` which enables filtering based on days
and times of the week.
- New gRPC inspired GraphQL implementation. See
[graphql/README](backend/apid/graphql/README.md) for usage.
- Support for TTLs in check configs to monitor stale check results.

### Changed
- Moved monitor code out of keepalived and into its own package.
- Moved KeyBuilder from etcd package to store package.

## [2.0.0-alpha.13] - 2018-01-16
### Added
- Logging redaction for entities

### Fixed
- Fixed e2e test for token substitution on Windows
- Fixed check subdue unit test for token substitution on Windows
- Consider the first and last seconds of a time window when comparing the
current time
- Fixed Travis deploy stage by removing caching for $GOPATH
- Parse for [traditional cron](https://en.wikipedia.org/wiki/Cron) strings, rather than [GoDoc cron](https://godoc.org/github.com/robfig/cron) strings.

### Changed
- Removed the Visual Studio 2017 image in AppVeyor to prevent random failures
- Made some slight quality-of-life adjustments to build-gcs-release.sh.

## [2.0.0-alpha.12] - 2018-01-09
### Added
- Add check subdue mechanism. Checks can now be subdued for specified time
windows.
- Silenced entries now include a `begin` timestamp for scheduled maintenance.
- Store clients can now use [watchers](https://github.com/sensu/sensu-go/pull/792) to be notified of changes to objects in the store.
- Add check `Cron` field. Checks can now be scheduled according to the cron
string stored in this field.
- Add a distributed queue package for use in the backend.
- Token substitution is now available for checks.
- CLI functionality for check `Cron` field.
- Add an e2e test for cron scheduling.
- Add an e2e test for check hook execution.

## [2.0.0-alpha.11] - 2017-12-19
### Breaking Changes
- The `Source` field on a check has been renamed to `ProxyEntityID`. Any checks
using the Source field will have to be recreated.

### Added
- Silenced entries with ExpireOnResolve set to true will now be deleted when an
event which has previously failing was resolved
- TCP/UDP sockets now accept 1.x backward compatible payloads. 1.x Check Result gets translated to a 2.x Event.
- Custom attributes can be added to the agent at start.
- New and improved Check Hooks are implemented (see whats new about hooks here: [Hooks](https://github.com/sensu/sensu-alpha-documentation/blob/master/08-hooks.md))
- Add check subdue CLI support.

### Changed
- Avoid using reflection in time.InWindows function.
- Use multiple parallel jobs in CI tools to speed up the tests
- Pulled in latest [github.com/coreos/etcd](https://github.com/coreos/etcd).
- Includes fix for panic that occurred on shutdown.
- Refer to their
[changelog](https://github.com/gyuho/etcd/blob/f444abaae344e562fc69323c75e1cf772c436543/CHANGELOG.md)
for more.
- Switch to using [github.com/golang/dep](https://github.com/golang/dep) for
managing dependencies; `vendor/` directory has been removed.
- See [README](README.md) for usage.

## [2.0.0-alpha.10] - 2017-12-12
### Added
- End-to-end test for the silencing functionality
- Silenced events are now identified in sensuctl

### Changed
- Events that transitioned from incidents to a healthy state are no longer
filtered by the pipeline
- Errcheck was added to the build script, and the project was given a once-over
to clean up existing errcheck lint.
- Creating a silenced entry via sensuctl no longer requires an expiry value

### Fixed
- Entities can now be silenced using their entity subscription
- Fixed a bug in the agent where it was ignoring keepalive interval and timeout
settings on start
- Keepalives now alert when entities go away!
- Fixed a bug in package dynamic that could lead to an error in json.Marshal
in certain cases.
- Fixed an issue in keepalived to handle cases of nil entities in keepalive
messages

## [2.0.0-alpha.9] - 2017-12-5
### Added
- Proxy entities are now dynamically created through the "Source" attribute of a
check configuration
- Flag to sensuctl configure allowing it to be configured non-interactively
(usage: --non-interactive or -n)
- New function SetField in package dynamic, for setting fields on types
supporting extended attributes.
- Automatically append entity:entityID subscription for agent entities
- Add silenced command to sensuctl for silencing checks and subscriptions.
- Add healthz endpoint to agent api for checking agent liveness.
- Add ability to pass JSON event data to check command STDIN.
- Add POST /events endpoint to manually create, update, and resolve events.
- Add "event resolve" command to sensuctl to manually resolve events.
- Add the time.InWindow & time.InWindows functions to support time windows, used
in filters and check subdue

### Fixed
- Fixed a bug in how silenced entries were deleted. Only one silenced entry will
be deleted at a time, regardless of wildcard presence for subscription or check.

## [2.0.0-alpha.8] - 2017-11-28
### Added
- New "event delete" subcommand in sensuctl
- The "Store" interface is now properly documented
- The incoming request body size is now limited to 512 KB
- Silenced entries in the store now have a TTL so they automatically expire
- Initial support for custom attributes in various Sensu objects
- Add "Error" type for capturing pipeline errors
- Add registration events for new agents
- Add a migration tool for the store directly within sensu-backend

### Changed
- Refactoring of the sensu-backend API
- Modified the description for the API URL when configuring sensuctl
- A docker image with the master tag is built for every commit on master branch
- The "latest" docker tag is only pushed once a new release is created

### Fixed
- Fix the "asset update" subcommand in sensuctl
- Fix Go linting in build script
- Fix querying across organizations and environments with sensuctl
- Set a standard redirect policy to sensuctl HTTP client

### Removed
- Removed extraneous GetEnv & GetOrg getter methods<|MERGE_RESOLUTION|>--- conflicted
+++ resolved
@@ -12,10 +12,8 @@
 variables.
 - returns 401 instead of 500 when issues occur refreshing the access token.
 - Support Bonsai assets versions prefixed with the letter `v`.
-<<<<<<< HEAD
 - Fixed a bug where on an internal restart, enterprise HTTP routes could fail
 to intialize.
-=======
 - Fixed a bug where wrapped resources were not getting their namespaces set by
 the default sensuctl configuration.
 - read/writes `initializationKey` to/from `EtcdRoot`, while support legacy as fallback (read-only)
@@ -24,7 +22,6 @@
 ### Changed
 - Updated Go version from 1.13.5 to 1.13.7.
 - Default `event.entity.entity_class` to `proxy` in the POST/PUT `/events` API.
->>>>>>> 54a06a28
 
 ## [5.17.1] - 2020-01-31
 
